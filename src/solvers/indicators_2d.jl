--- conflicted
+++ resolved
@@ -5,13 +5,8 @@
 @muladd begin
 #! format: noindent
 
-<<<<<<< HEAD
 # Modified indicator for ShallowWaterEquations2D and ShallowWaterMultiLayerEquations2D to apply
 # full FV method on elements containing some "dry" LGL nodes. That is, if an element is partially 
-=======
-# Modified indicator for ShallowWaterEquationsWetDry2D and ShallowWaterMultiLayerEquations2D to apply
-# full FV method on elements containing some "dry" LGL nodes. That is, if an element is partially
->>>>>>> 009d14e1
 # "wet" then it becomes a full FV element.
 function (indicator_hg::IndicatorHennemannGassnerShallowWater)(u::AbstractArray{<:Any,
                                                                                 4},
