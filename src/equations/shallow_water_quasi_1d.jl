# By default, Julia/LLVM does not use fused multiply-add operations (FMAs).
# Since these FMAs can increase the performance of many numerical algorithms,
# we need to opt-in explicitly.
# See https://ranocha.de/blog/Optimizing_EC_Trixi for further details.
@muladd begin
#! format: noindent

@doc raw"""
    ShallowWaterEquationsQuasi1D(; gravity, H0 = 0)

The quasi-1D shallow water equations (SWE). The equations are given by
```math
\begin{aligned}
  \frac{\partial}{\partial t}(a h) + \frac{\partial}{\partial x}(a h v) &= 0 \\
    \frac{\partial}{\partial t}(a h v) + \frac{\partial}{\partial x}(a h v^2)
    + g a h \frac{\partial}{\partial x}(h + b) &= 0
\end{aligned}
```
The unknown quantities of the Quasi-1D SWE are the water height ``h`` and the scaled velocity ``v``.
The gravitational acceleration is denoted by `g`, the (possibly) variable bottom topography function ``b(x)``, and (possibly) variable channel width ``a(x)``. The water height ``h`` is measured from the bottom topography ``b``, therefore one also defines the total water height as ``H = h + b``.

The additional quantity ``H_0`` is also available to store a reference value for the total water height that
is useful to set initial conditions or test the "lake-at-rest" well-balancedness.

The bottom topography function ``b(x)`` and channel width ``a(x)`` are set inside the initial condition routine
for a particular problem setup. To test the conservative form of the SWE one can set the bottom topography
variable `b` to zero and ``a`` to one. 

In addition to the unknowns, TrixiShallowWater.jl stores the bottom topography and channel width values at the approximation points 
despite being fixed in time. This is done for convenience of computing the bottom topography gradients
on the fly during the approximation as well as computing auxiliary quantities like the total water height ``H``
or the entropy variables.
This affects the implementation and use of these equations in various ways:
* The flux values corresponding to the bottom topography and channel width must be zero.
* The bottom topography and channel width values must be included when defining initial conditions, boundary conditions or
  source terms.
* [`AnalysisCallback`](@ref) analyzes this variable.
* Trixi.jl's visualization tools will visualize the bottom topography and channel width by default.
"""
struct ShallowWaterEquationsQuasi1D{RealT <: Real} <:
       Trixi.AbstractShallowWaterEquations{1, 4}
    gravity::RealT # gravitational_acceleration
    H0::RealT      # constant "lake-at-rest" total water height
end

# Allow for flexibility to set the gravitational_acceleration within an elixir depending on the
# application where `gravity=1.0` or `gravity=9.81` are common values.
# The reference total water height H0 defaults to 0.0 but is used for the "lake-at-rest"
# well-balancedness test cases.
# Strict default values for thresholds that performed well in many numerical experiments
function ShallowWaterEquationsQuasi1D(; gravity, H0 = zero(gravity))
    ShallowWaterEquationsQuasi1D(gravity, H0)
end

Trixi.have_nonconservative_terms(::ShallowWaterEquationsQuasi1D) = True()
function Trixi.varnames(::typeof(cons2cons), ::ShallowWaterEquationsQuasi1D)
    ("a_h", "a_h_v", "b", "a")
end
# Note, we use the total water height, H = h + b, as the first primitive variable for easier
# visualization and setting initial conditions
Trixi.varnames(::typeof(cons2prim), ::ShallowWaterEquationsQuasi1D) = ("H", "v", "b",
                                                                       "a")

# Set initial conditions at physical location `x` for time `t`
"""
    initial_condition_convergence_test(x, t, equations::ShallowWaterEquationsQuasi1D)

A smooth initial condition used for convergence tests in combination with
[`source_terms_convergence_test`](@ref)
(and [`BoundaryConditionDirichlet(initial_condition_convergence_test)`](@extref Trixi.BoundaryConditionDirichlet) in non-periodic domains).
"""
function Trixi.initial_condition_convergence_test(x, t,
                                                  equations::ShallowWaterEquationsQuasi1D)
    # generates a manufactured solution. 
    # some constants are chosen such that the function is periodic on the domain [0,sqrt(2)]
    RealT = eltype(x)
    Omega = sqrt(convert(RealT, 2)) * convert(RealT, pi)
    H = 2 + 0.5f0 * sin(Omega * x[1] - t)
    v = 0.25f0
    b = convert(RealT, 0.2) - convert(RealT, 0.05) * sin(Omega * x[1])
    a = 1 + convert(RealT, 0.1) * cos(Omega * x[1])
    return prim2cons(SVector(H, v, b, a), equations)
end

"""
    source_terms_convergence_test(u, x, t, equations::ShallowWaterEquationsQuasi1D)

Source terms used for convergence tests in combination with
[`initial_condition_convergence_test`](@ref)
(and [`BoundaryConditionDirichlet(initial_condition_convergence_test)`](@extref Trixi.BoundaryConditionDirichlet) in non-periodic domains).

This manufactured solution source term is specifically designed for the bottom topography function
`b(x) = 0.2 - 0.05 * sinpi(sqrt(2) * x[1])` and channel width 'a(x)= 1 + 0.1 * cospi(sqrt(2) * x[1])'
as defined in [`initial_condition_convergence_test`](@ref).
"""
@inline function Trixi.source_terms_convergence_test(u, x, t,
                                                     equations::ShallowWaterEquationsQuasi1D)
    # Same settings as in `initial_condition_convergence_test`. Some derivative simplify because
    # this manufactured solution velocity is taken to be constant
    RealT = eltype(u)
    Omega = sqrt(convert(RealT, 2)) * convert(RealT, pi)
    H = 2 + 0.5f0 * sin(Omega * x[1] - t)
    H_x = 0.5f0 * cos(Omega * x[1] - t) * Omega
    H_t = -0.5f0 * cos(Omega * x[1] - t)

    v = 0.25f0

    b = convert(RealT, 0.2) - convert(RealT, 0.05) * sin(Omega * x[1])
    b_x = -convert(RealT, 0.05) * cos(Omega * x[1]) * Omega

    a = 1 + convert(RealT, 0.1) * cos(Omega * x[1])
    a_x = -convert(RealT, 0.1) * sin(Omega * x[1]) * Omega

    du1 = a * H_t + v * (a_x * (H - b) + a * (H_x - b_x))
    du2 = v * du1 + a * (equations.gravity * (H - b) * H_x)

    return SVector(du1, du2, 0, 0)
end

# Calculate 1D conservative flux for a single point
# Note, the bottom topography and channel width have no flux
@inline function Trixi.flux(u, orientation::Integer,
                            equations::ShallowWaterEquationsQuasi1D)
    _, a_h_v, _, _ = u
    v = velocity(u, equations)

    f1 = a_h_v
    f2 = a_h_v * v

    return SVector(f1, f2, 0, 0)
end

"""
    flux_nonconservative_chan_etal(u_ll, u_rr, orientation::Integer,
                                   equations::ShallowWaterEquationsQuasi1D)
    flux_nonconservative_chan_etal(u_ll, u_rr, normal_direction::AbstractVector,
                                   equations::ShallowWaterEquationsQuasi1D)    
    flux_nonconservative_chan_etal(u_ll, u_rr, 
                                   normal_ll::AbstractVector, normal_rr::AbstractVector,
                                   equations::ShallowWaterEquationsQuasi1D)    

Non-symmetric two-point volume flux discretizing the nonconservative (source) term
that contains the gradient of the bottom topography [`ShallowWaterEquationsQuasi1D`](@ref) 
and the channel width.

Further details are available in the paper:
- Jesse Chan, Khemraj Shukla, Xinhui Wu, Ruofeng Liu, Prani Nalluri (2023)
    High order entropy stable schemes for the quasi-one-dimensional
    shallow water and compressible Euler equations
    [DOI: 10.48550/arXiv.2307.12089](https://doi.org/10.48550/arXiv.2307.12089)
"""
@inline function Trixi.flux_nonconservative_chan_etal(u_ll, u_rr, orientation::Integer,
                                                      equations::ShallowWaterEquationsQuasi1D)
    a_h_ll, _, b_ll, a_ll = u_ll
    a_h_rr, _, b_rr, a_rr = u_rr

    h_ll = waterheight(u_ll, equations)
    h_rr = waterheight(u_rr, equations)

    return SVector(0, equations.gravity * a_ll * h_ll * (h_rr + b_rr), 0, 0)
end

# While `normal_direction` isn't strictly necessary in 1D, certain solvers assume that 
# the normal component is incorporated into the numerical flux. 
# 
# See `Trixi.flux(u, normal_direction::AbstractVector, equations::AbstractEquations{1})` for a 
# similar implementation.
@inline function Trixi.flux_nonconservative_chan_etal(u_ll, u_rr,
                                                      normal_direction::AbstractVector,
                                                      equations::ShallowWaterEquationsQuasi1D)
    return normal_direction[1] *
           flux_nonconservative_chan_etal(u_ll, u_rr, 1, equations)
end

@inline function Trixi.flux_nonconservative_chan_etal(u_ll, u_rr,
                                                      normal_ll::AbstractVector,
                                                      normal_rr::AbstractVector,
                                                      equations::ShallowWaterEquationsQuasi1D)
    # normal_ll should be equal to normal_rr                                                
    return flux_nonconservative_chan_etal(u_ll, u_rr, normal_ll, equations)
end

"""
    flux_chan_etal(u_ll, u_rr, orientation,
                   equations::ShallowWaterEquationsQuasi1D)

Total energy conservative (mathematical entropy for quasi 1D shallow water equations) split form.
When the bottom topography is nonzero this scheme will be well-balanced when used as a `volume_flux`.
<<<<<<< HEAD
The `surface_flux` should still use, e.g., [`FluxPlusDissipation(flux_chan_etal, DissipationLocalLaxFriedrichs(max_abs_speed_naive))`](@extref Trixi.FluxPlusDissipation).
=======
The `surface_flux` should still use, e.g., [`FluxPlusDissipation(flux_chan_etal, DissipationLocalLaxFriedrichs())`](@extref Trixi.FluxPlusDissipation).
>>>>>>> 8f9eb63c

Further details are available in the paper:
- Jesse Chan, Khemraj Shukla, Xinhui Wu, Ruofeng Liu, Prani Nalluri (2023) 
  High order entropy stable schemes for the quasi-one-dimensional
  shallow water and compressible Euler equations
  [DOI: 10.48550/arXiv.2307.12089](https://doi.org/10.48550/arXiv.2307.12089)
"""
@inline function Trixi.flux_chan_etal(u_ll, u_rr, orientation::Integer,
                                      equations::ShallowWaterEquationsQuasi1D)
    a_h_ll, a_h_v_ll, _, _ = u_ll
    a_h_rr, a_h_v_rr, _, _ = u_rr

    v_ll = velocity(u_ll, equations)
    v_rr = velocity(u_rr, equations)

    f1 = 0.5f0 * (a_h_v_ll + a_h_v_rr)
    f2 = f1 * 0.5f0 * (v_ll + v_rr)

    return SVector(f1, f2, 0, 0)
end

# While `normal_direction` isn't strictly necessary in 1D, certain solvers assume that 
# the normal component is incorporated into the numerical flux. 
# 
# See `Trixi.flux(u, normal_direction::AbstractVector, equations::AbstractEquations{1})` for a 
# similar implementation.
@inline function Trixi.flux_chan_etal(u_ll, u_rr, normal_direction::AbstractVector,
                                      equations::ShallowWaterEquationsQuasi1D)
    return normal_direction[1] * flux_chan_etal(u_ll, u_rr, 1, equations)
end

# Calculate maximum wave speed for local Lax-Friedrichs-type dissipation as the
# maximum velocity magnitude plus the maximum speed of sound
@inline function Trixi.max_abs_speed_naive(u_ll, u_rr, orientation::Integer,
                                           equations::ShallowWaterEquationsQuasi1D)
    # Get the velocity quantities
    v_ll = velocity(u_ll, equations)
    v_rr = velocity(u_rr, equations)

    # Calculate the wave celerity on the left and right
    h_ll = waterheight(u_ll, equations)
    h_rr = waterheight(u_rr, equations)
    c_ll = sqrt(equations.gravity * h_ll)
    c_rr = sqrt(equations.gravity * h_rr)

    return max(abs(v_ll), abs(v_rr)) + max(c_ll, c_rr)
end

# Less "cautious", i.e., less overestimating `λ_max` compared to `max_abs_speed_naive`
@inline function Trixi.max_abs_speed(u_ll, u_rr, orientation::Integer,
                                     equations::ShallowWaterEquationsQuasi1D)
    # Get the velocity quantities
    v_ll = velocity(u_ll, equations)
    v_rr = velocity(u_rr, equations)

    # Calculate the wave celerity on the left and right
    h_ll = waterheight(u_ll, equations)
    h_rr = waterheight(u_rr, equations)
    c_ll = sqrt(equations.gravity * h_ll)
    c_rr = sqrt(equations.gravity * h_rr)

    return max(abs(v_ll) + c_ll, abs(v_rr) + c_rr)
end

# Specialized `DissipationLocalLaxFriedrichs` to avoid spurious dissipation in the bottom topography
# and channel width
@inline function (dissipation::DissipationLocalLaxFriedrichs)(u_ll, u_rr,
                                                              orientation_or_normal_direction,
                                                              equations::ShallowWaterEquationsQuasi1D)
    λ = dissipation.max_abs_speed(u_ll, u_rr, orientation_or_normal_direction,
                                  equations)
    diss = -0.5f0 * λ * (u_rr - u_ll)
    return SVector(diss[1], diss[2], 0, 0)
end

@inline function Trixi.max_abs_speeds(u, equations::ShallowWaterEquationsQuasi1D)
    h = waterheight(u, equations)
    v = velocity(u, equations)

    c = sqrt(equations.gravity * h)
    return (abs(v) + c,)
end

# Helper function to extract the velocity vector from the conservative variables
@inline function Trixi.velocity(u, equations::ShallowWaterEquationsQuasi1D)
    a_h, a_h_v, _, _ = u

    v = a_h_v / a_h

    return v
end

# Convert conservative variables to primitive
@inline function Trixi.cons2prim(u, equations::ShallowWaterEquationsQuasi1D)
    a_h, _, b, a = u
    h = a_h / a
    H = h + b
    v = velocity(u, equations)
    return SVector(H, v, b, a)
end

# Convert conservative variables to entropy variables
# Note, only the first two are the entropy variables, the third and fourth entries still
# just carry the bottom topography and channel width values for convenience
@inline function Trixi.cons2entropy(u, equations::ShallowWaterEquationsQuasi1D)
    a_h, a_h_v, b, a = u
    h = waterheight(u, equations)
    v = velocity(u, equations)
    #entropy variables are the same as ones in standard shallow water equations
    w1 = equations.gravity * (h + b) - 0.5f0 * v^2
    w2 = v

    return SVector(w1, w2, b, a)
end

# Convert primitive to conservative variables
@inline function Trixi.prim2cons(prim, equations::ShallowWaterEquationsQuasi1D)
    H, v, b, a = prim

    a_h = a * (H - b)
    a_h_v = a_h * v
    return SVector(a_h, a_h_v, b, a)
end

@inline function Trixi.waterheight(u, equations::ShallowWaterEquationsQuasi1D)
    return u[1] / u[4]
end

# Entropy function for the shallow water equations is the total energy
@inline function Trixi.entropy(cons, equations::ShallowWaterEquationsQuasi1D)
    a = cons[4]
    return a * energy_total(cons, equations)
end

# Calculate total energy for a conservative state `cons`
@inline function Trixi.energy_total(cons, equations::ShallowWaterEquationsQuasi1D)
    a_h, a_h_v, b, a = cons
    e = (a_h_v^2) / (2 * a * a_h) + 0.5f0 * equations.gravity * (a_h^2 / a) +
        equations.gravity * a_h * b
    return e
end

# Calculate the error for the "lake-at-rest" test case where H = h+b should
# be a constant value over time. Note, assumes there is a single reference
# water height `H0` with which to compare.
#
@inline function Trixi.lake_at_rest_error(u, equations::ShallowWaterEquationsQuasi1D)
    _, _, b, _ = u
    h = waterheight(u, equations)

    return abs(equations.H0 - (h + b))
end
end # @muladd<|MERGE_RESOLUTION|>--- conflicted
+++ resolved
@@ -186,11 +186,7 @@
 
 Total energy conservative (mathematical entropy for quasi 1D shallow water equations) split form.
 When the bottom topography is nonzero this scheme will be well-balanced when used as a `volume_flux`.
-<<<<<<< HEAD
-The `surface_flux` should still use, e.g., [`FluxPlusDissipation(flux_chan_etal, DissipationLocalLaxFriedrichs(max_abs_speed_naive))`](@extref Trixi.FluxPlusDissipation).
-=======
 The `surface_flux` should still use, e.g., [`FluxPlusDissipation(flux_chan_etal, DissipationLocalLaxFriedrichs())`](@extref Trixi.FluxPlusDissipation).
->>>>>>> 8f9eb63c
 
 Further details are available in the paper:
 - Jesse Chan, Khemraj Shukla, Xinhui Wu, Ruofeng Liu, Prani Nalluri (2023) 
