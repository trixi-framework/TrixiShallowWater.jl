# By default, Julia/LLVM does not use fused multiply-add operations (FMAs).
# Since these FMAs can increase the performance of many numerical algorithms,
# we need to opt-in explicitly.
# See https://ranocha.de/blog/Optimizing_EC_Trixi for further details.
@muladd begin
#! format: noindent

@doc raw"""
    ShallowWaterEquations2D(; gravity, H0 = 0, threshold_limiter = nothing, threshold_wet = nothing, 
                              threshold_partially_wet = nothing, threshold_desingularization = nothing)

Shallow water equations (SWE) in two space dimensions. The equations are given by
```math
\begin{aligned}
  \frac{\partial h}{\partial t} + \frac{\partial}{\partial x}(h v_1)
    + \frac{\partial}{\partial y}(h v_2) &= 0 \\
    \frac{\partial}{\partial t}(h v_1) + \frac{\partial}{\partial x}\left(h v_1^2 + \frac{g}{2}h^2\right)
    + \frac{\partial}{\partial y}(h v_1 v_2) + g h \frac{\partial b}{\partial x} &= 0 \\
    \frac{\partial}{\partial t}(h v_2) + \frac{\partial}{\partial x}(h v_1 v_2)
    + \frac{\partial}{\partial y}\left(h v_2^2 + \frac{g}{2}h^2\right) + g h \frac{\partial b}{\partial y} &= 0.
\end{aligned}
```
The unknown quantities of the SWE are the water height ``h`` and the velocities ``\mathbf{v} = (v_1, v_2)^T``.
The gravitational acceleration is denoted by `g` and the (possibly) variable bottom topography function ``b(x,y)``.
Conservative variable water height ``h`` is measured from the bottom topography ``b``, therefore one
also defines the total water height as ``H = h + b``.

The additional quantity ``H_0`` is also available to store a reference value for the total water height that
is useful to set initial conditions or test the "lake-at-rest" well-balancedness.

Also, there are four thresholds which prevent numerical problems as well as instabilities. None of them
have to be passed, as default values are defined within the struct. The first one, `threshold_limiter`, is
used in [`PositivityPreservingLimiterShallowWater`](@ref) on the water height, as a (small) shift on the initial
condition and cutoff before the next time step. The second one, `threshold_wet`, is applied on the water height to
define when the flow is "wet" before calculating the numerical flux. A third
`threshold_partially_wet` is applied on the water height to define "partially wet" elements in
[`IndicatorHennemannGassnerShallowWater`](@ref), that are then calculated with a pure FV method to
ensure well-balancedness. Lastly, `threshold_desingularization` is used in [`PositivityPreservingLimiterShallowWater`](@ref)
for the velocity desingularization procedure. For `Float64` no threshold needs to be passed, as default values are
defined within the struct. For other number formats  `threshold_partially_wet`
and `threshold_desingularization` must be provided.

The bottom topography function ``b(x,y)`` is set inside the initial condition routine
for a particular problem setup. To test the conservative form of the SWE one can set the bottom topography
variable `b` to zero.

In addition to the unknowns, TrixiShallowWater.jl currently stores the bottom topography values at the approximation points
despite being fixed in time. This is done for convenience of computing the bottom topography gradients
on the fly during the approximation as well as computing auxiliary quantities like the total water height ``H``
or the entropy variables.
This affects the implementation and use of these equations in various ways:
* The flux values corresponding to the bottom topography must be zero.
* The bottom topography values must be included when defining initial conditions, boundary conditions or
  source terms.
* [`Trixi.AnalysisCallback`](@extref) analyzes this variable.
* Trixi.jl's visualization tools will visualize the bottom topography by default.

References for the SWE are many but a good introduction is available in Chapter 13 of the book:
- Randall J. LeVeque (2002)
  Finite Volume Methods for Hyperbolic Problems
  [DOI: 10.1017/CBO9780511791253](https://doi.org/10.1017/CBO9780511791253)
"""
struct ShallowWaterEquations2D{RealT <: Real} <:
       Trixi.AbstractShallowWaterEquations{2, 4}
    gravity::RealT # gravitational acceleration
    H0::RealT      # constant "lake-at-rest" total water height
    # `threshold_limiter` used in `PositivityPreservingLimiterShallowWater` on water height,
    # as a (small) shift on the initial condition and cutoff before the next time step.
    # Default is 500*eps() which in double precision is ≈1e-13.
    threshold_limiter::RealT
    # `threshold_wet` applied on water height to define when the flow is "wet"
    # before calculating the numerical flux.
    # Default is 5*eps() which in double precision is ≈1e-15.
    threshold_wet::RealT
    # `threshold_partially_wet` used in `IndicatorHennemannGassnerShallowWater` on the water height
    # to define "partially wet" elements. Those elements are calculated with a pure FV method to
    # ensure well-balancedness. Default in double precision is 1e-4.
    threshold_partially_wet::RealT
    # `threshold_desingularization` used in the velocity desingularization procedure, to avoid
    # division by small numbers. Default in double precision is 1e-10.
    threshold_desingularization::RealT
<<<<<<< HEAD
=======
    # Standard shallow water equations for dispatch on Trixi.jl functions
    basic_swe::ShallowWaterEquations2D{RealT}
>>>>>>> 009d14e1
end

# Allow for flexibility to set the gravitational acceleration within an elixir depending on the
# application where `gravity=1.0` or `gravity=9.81` are common values.
# The reference total water height H0 defaults to 0.0 but is used for the "lake-at-rest"
# well-balancedness test cases.
# Strict default values for thresholds that performed well in many numerical experiments
function ShallowWaterEquations2D(; gravity, H0 = zero(gravity),
                                 threshold_limiter = nothing,
                                 threshold_wet = nothing,
                                 threshold_partially_wet = nothing,
                                 threshold_desingularization = nothing)
    T = promote_type(typeof(gravity), typeof(H0))
    if threshold_limiter === nothing
        threshold_limiter = 500 * eps(T)
    end
    if threshold_wet === nothing
        threshold_wet = 5 * eps(T)
    end
    if threshold_partially_wet === nothing
        threshold_partially_wet = default_threshold_partially_wet(T)
    end
    if threshold_desingularization === nothing
        threshold_desingularization = default_threshold_desingularization(T)
    end
<<<<<<< HEAD
=======
    # Construct the standard SWE for dispatch. Even though the `basic_swe` already store the
    # gravitational acceleration and the total water height, we store an extra copy in
    # `ShallowWaterEquationsWetDry2D` for convenience.
    basic_swe = ShallowWaterEquations2D(gravity, H0)
>>>>>>> 009d14e1

    ShallowWaterEquations2D(gravity, H0, threshold_limiter,
                            threshold_wet, threshold_partially_wet,
                            threshold_desingularization)
end

Trixi.have_nonconservative_terms(::ShallowWaterEquations2D) = True()

Trixi.varnames(::typeof(cons2cons), ::ShallowWaterEquations2D) = ("h", "h_v1",
                                                                  "h_v2", "b")
# Note, we use the total water height, H = h + b, as the first primitive variable for easier
# visualization and setting initial conditions
Trixi.varnames(::typeof(cons2prim), ::ShallowWaterEquations2D) = ("H", "v1", "v2",
                                                                  "b")

# Set initial conditions at physical location `x` for time `t`
"""
    initial_condition_convergence_test(x, t, equations::ShallowWaterEquations2D)

A smooth initial condition used for convergence tests in combination with
[`source_terms_convergence_test`](@ref)
(and [`Trixi.BoundaryConditionDirichlet`](@extref) in non-periodic domains).
"""
function Trixi.initial_condition_convergence_test(x, t,
                                                  equations::ShallowWaterEquations2D)
    # some constants are chosen such that the function is periodic on the domain [0,sqrt(2)]^2
    RealT = eltype(x)
    c = 7
    omega_x = 2 * convert(RealT, pi) * sqrt(convert(RealT, 2))
    omega_t = 2 * convert(RealT, pi)

    x1, x2 = x

    H = c + cos(omega_x * x1) * sin(omega_x * x2) * cos(omega_t * t)
    v1 = 0.5f0
    v2 = 1.5f0
    b = 2 + 0.5f0 * sinpi(sqrt(convert(RealT, 2)) * x1) +
        0.5f0 * sinpi(sqrt(convert(RealT, 2)) * x2)
    return prim2cons(SVector(H, v1, v2, b), equations)
end

"""
    source_terms_convergence_test(u, x, t, equations::ShallowWaterEquations2D)

Source terms used for convergence tests in combination with
[`initial_condition_convergence_test`](@ref)
(and [`Trixi.BoundaryConditionDirichlet`](@extref) in non-periodic domains).

This manufactured solution source term is specifically designed for the bottom topography function
`b(x,y) = 2 + 0.5 * sin(sqrt(2)*pi*x) + 0.5 * sin(sqrt(2)*pi*y)`
as defined in [`initial_condition_convergence_test`](@ref).
"""
@inline function Trixi.source_terms_convergence_test(u, x, t,
                                                     equations::ShallowWaterEquations2D)
    # Same settings as in `initial_condition_convergence_test`. Some derivative simplify because
    # this manufactured solution velocities are taken to be constants
    RealT = eltype(u)
    c = 7
    omega_x = 2 * convert(RealT, pi) * sqrt(convert(RealT, 2))
    omega_t = 2 * convert(RealT, pi)
    omega_b = sqrt(convert(RealT, 2)) * convert(RealT, pi)
    v1 = 0.5f0
    v2 = 1.5f0

    x1, x2 = x

    sinX, cosX = sincos(omega_x * x1)
    sinY, cosY = sincos(omega_x * x2)
    sinT, cosT = sincos(omega_t * t)

    H = c + cosX * sinY * cosT
    H_x = -omega_x * sinX * sinY * cosT
    H_y = omega_x * cosX * cosY * cosT
    # this time derivative for the water height exploits that the bottom topography is
    # fixed in time such that H_t = (h+b)_t = h_t + 0
    H_t = -omega_t * cosX * sinY * sinT

    # bottom topography and its gradient
    b = 2 + 0.5f0 * sinpi(sqrt(convert(RealT, 2)) * x1) +
        0.5f0 * sinpi(sqrt(convert(RealT, 2)) * x2)
    tmp1 = 0.5f0 * omega_b
    b_x = tmp1 * cos(omega_b * x1)
    b_y = tmp1 * cos(omega_b * x2)

    du1 = H_t + v1 * (H_x - b_x) + v2 * (H_y - b_y)
    du2 = v1 * du1 + equations.gravity * (H - b) * H_x
    du3 = v2 * du1 + equations.gravity * (H - b) * H_y
    return SVector(du1, du2, du3, 0)
end

"""
    initial_condition_weak_blast_wave(x, t, equations::ShallowWaterEquations2D)

A weak blast wave discontinuity useful for testing, e.g., total energy conservation.
Note for the shallow water equations to the total energy acts as a mathematical entropy function.
"""
function Trixi.initial_condition_weak_blast_wave(x, t,
                                                 equations::ShallowWaterEquations2D)
    # Set up polar coordinates
    RealT = eltype(x)
    inicenter = SVector(convert(RealT, 0.7), convert(RealT, 0.7))
    x_norm = x[1] - inicenter[1]
    y_norm = x[2] - inicenter[2]
    r = sqrt(x_norm^2 + y_norm^2)
    phi = atan(y_norm, x_norm)
    sin_phi, cos_phi = sincos(phi)

    # Calculate primitive variables
    H = r > 0.5f0 ? 3.25f0 : 4.0f0
    v1 = r > 0.5f0 ? zero(RealT) : convert(RealT, 0.1882) * cos_phi
    v2 = r > 0.5f0 ? zero(RealT) : convert(RealT, 0.1882) * sin_phi
    b = 0 # by default assume there is no bottom topography

    return prim2cons(SVector(H, v1, v2, b), equations)
end

"""
    boundary_condition_slip_wall(u_inner, normal_direction, x, t, surface_flux_function,
                                 equations::ShallowWaterEquations2D)
Create a boundary state by reflecting the normal velocity component and keep
the tangential velocity component unchanged. The boundary water height is taken from
the internal value.
For details see Section 9.2.5 of the book:
- Eleuterio F. Toro (2001)
  Shock-Capturing Methods for Free-Surface Shallow Flows
  1st edition
  ISBN 0471987662
"""
@inline function Trixi.boundary_condition_slip_wall(u_inner,
                                                    normal_direction::AbstractVector,
                                                    x, t,
                                                    surface_flux_functions,
                                                    equations::ShallowWaterEquations2D)
    surface_flux_function, nonconservative_flux_function = surface_flux_functions

    # normalize the outward pointing direction
    normal = normal_direction / norm(normal_direction)

    # compute the normal velocity
    u_normal = normal[1] * u_inner[2] + normal[2] * u_inner[3]

    # create the "external" boundary solution state
    u_boundary = SVector(u_inner[1],
                         u_inner[2] - 2 * u_normal * normal[1],
                         u_inner[3] - 2 * u_normal * normal[2],
                         u_inner[4])

    # calculate the boundary flux
    flux = surface_flux_function(u_inner, u_boundary, normal_direction, equations)
    noncons_flux = nonconservative_flux_function(u_inner, u_boundary, normal_direction,
                                                 equations)
    return flux, noncons_flux
end

"""
    boundary_condition_slip_wall(u_inner, orientation, direction, x, t,
                                 surface_flux_function, equations::ShallowWaterEquations2D)

Should be used together with [`Trixi.TreeMesh`](@extref).
"""
@inline function Trixi.boundary_condition_slip_wall(u_inner, orientation,
                                                    direction, x, t,
                                                    surface_flux_functions,
                                                    equations::ShallowWaterEquations2D)
    surface_flux_function, nonconservative_flux_function = surface_flux_functions

    ## get the appropriate normal vector from the orientation
    if orientation == 1
        u_boundary = SVector(u_inner[1], -u_inner[2], u_inner[3], u_inner[4])
    else # orientation == 2
        u_boundary = SVector(u_inner[1], u_inner[2], -u_inner[3], u_inner[4])
    end

    # Calculate boundary flux
    if iseven(direction) # u_inner is "left" of boundary, u_boundary is "right" of boundary
        flux = surface_flux_function(u_inner, u_boundary, orientation, equations)
        noncons_flux = nonconservative_flux_function(u_inner, u_boundary, orientation,
                                                     equations)
    else # u_boundary is "left" of boundary, u_inner is "right" of boundary
        flux = surface_flux_function(u_boundary, u_inner, orientation, equations)
        noncons_flux = nonconservative_flux_function(u_boundary, u_inner, orientation,
                                                     equations)
    end

    return flux, noncons_flux
end

# Calculate 1D flux for a single point
# Note, the bottom topography has no flux
@inline function Trixi.flux(u, orientation::Integer,
                            equations::ShallowWaterEquations2D)
    h, h_v1, h_v2, _ = u
    v1, v2 = velocity(u, equations)

    p = 0.5f0 * equations.gravity * h^2
    if orientation == 1
        f1 = h_v1
        f2 = h_v1 * v1 + p
        f3 = h_v1 * v2
    else
        f1 = h_v2
        f2 = h_v2 * v1
        f3 = h_v2 * v2 + p
    end
    return SVector(f1, f2, f3, 0)
end

# Calculate 1D flux for a single point in the normal direction
# Note, this directional vector is not normalized and the bottom topography has no flux
@inline function Trixi.flux(u, normal_direction::AbstractVector,
                            equations::ShallowWaterEquations2D)
    h = waterheight(u, equations)
    v1, v2 = velocity(u, equations)

    v_normal = v1 * normal_direction[1] + v2 * normal_direction[2]
    h_v_normal = h * v_normal
    p = 0.5f0 * equations.gravity * h^2

    f1 = h_v_normal
    f2 = h_v_normal * v1 + p * normal_direction[1]
    f3 = h_v_normal * v2 + p * normal_direction[2]
    return SVector(f1, f2, f3, 0)
end

"""
    flux_nonconservative_wintermeyer_etal(u_ll, u_rr, orientation::Integer,
                                          equations::ShallowWaterEquations2D)
    flux_nonconservative_wintermeyer_etal(u_ll, u_rr,
                                          normal_direction::AbstractVector,
                                          equations::ShallowWaterEquations2D)

Non-symmetric two-point volume flux discretizing the nonconservative (source) term
that contains the gradient of the bottom topography [`ShallowWaterEquations2D`](@ref).

For the `surface_flux` either [`flux_wintermeyer_etal`](@ref) or [`flux_fjordholm_etal`](@ref) can
be used to ensure well-balancedness and entropy conservation.

Further details are available in the papers:
- Niklas Wintermeyer, Andrew R. Winters, Gregor J. Gassner and David A. Kopriva (2017)
  An entropy stable nodal discontinuous Galerkin method for the two dimensional
  shallow water equations on unstructured curvilinear meshes with discontinuous bathymetry
  [DOI: 10.1016/j.jcp.2017.03.036](https://doi.org/10.1016/j.jcp.2017.03.036)
- Patrick Ersing, Andrew R. Winters (2023)
  An entropy stable discontinuous Galerkin method for the two-layer shallow water equations on
  curvilinear meshes
  [DOI: 10.48550/arXiv.2306.12699](https://doi.org/10.48550/arXiv.2306.12699)
"""
@inline function Trixi.flux_nonconservative_wintermeyer_etal(u_ll, u_rr,
                                                             orientation::Integer,
                                                             equations::ShallowWaterEquations2D)
    # Pull the necessary left and right state information
    h_ll = waterheight(u_ll, equations)
    b_jump = u_rr[4] - u_ll[4]

    # Bottom gradient nonconservative term: (0, g h b_x, g h b_y, 0)
    if orientation == 1
        f = SVector(0, equations.gravity * h_ll * b_jump, 0, 0)
    else # orientation == 2
        f = SVector(0, 0, equations.gravity * h_ll * b_jump, 0)
    end
    return f
end

@inline function Trixi.flux_nonconservative_wintermeyer_etal(u_ll, u_rr,
                                                             normal_direction::AbstractVector,
                                                             equations::ShallowWaterEquations2D)
    # Pull the necessary left and right state information
    h_ll = waterheight(u_ll, equations)
    b_jump = u_rr[4] - u_ll[4]

    # Bottom gradient nonconservative term: (0, g h b_x, g h b_y, 0)
    return SVector(0,
                   normal_direction[1] * equations.gravity * h_ll * b_jump,
                   normal_direction[2] * equations.gravity * h_ll * b_jump,
                   0)
end

"""
    flux_nonconservative_fjordholm_etal(u_ll, u_rr, orientation::Integer,
                                        equations::ShallowWaterEquations2D)
    flux_nonconservative_fjordholm_etal(u_ll, u_rr,
                                        normal_direction::AbstractVector,
                                        equations::ShallowWaterEquations2D)

Non-symmetric two-point surface flux discretizing the nonconservative (source) term of
that contains the gradient of the bottom topography [`ShallowWaterEquations2D`](@ref).

This flux can be used together with [`flux_fjordholm_etal`](@ref) at interfaces to ensure entropy
conservation and well-balancedness.

Further details for the original finite volume formulation are available in
- Ulrik S. Fjordholm, Siddhartha Mishra and Eitan Tadmor (2011)
  Well-balanced and energy stable schemes for the shallow water equations with discontinuous topography
  [DOI: 10.1016/j.jcp.2011.03.042](https://doi.org/10.1016/j.jcp.2011.03.042)
and for curvilinear 2D case in the paper:
- Niklas Wintermeyer, Andrew R. Winters, Gregor J. Gassner and David A. Kopriva (2017)
  An entropy stable nodal discontinuous Galerkin method for the two dimensional
  shallow water equations on unstructured curvilinear meshes with discontinuous bathymetry
  [DOI: 10.1016/j.jcp.2017.03.036](https://doi.org/10.1016/j.jcp.2017.03.036)
"""
@inline function Trixi.flux_nonconservative_fjordholm_etal(u_ll, u_rr,
                                                           orientation::Integer,
                                                           equations::ShallowWaterEquations2D)
    # Pull the necessary left and right state information
    h_ll, _, _, b_ll = u_ll
    h_rr, _, _, b_rr = u_rr

    h_average = 0.5f0 * (h_ll + h_rr)
    b_jump = b_rr - b_ll

    # Bottom gradient nonconservative term: (0, g h b_x, g h b_y, 0)
    if orientation == 1
        f = SVector(0,
                    equations.gravity * h_average * b_jump,
                    0, 0)
    else # orientation == 2
        f = SVector(0, 0,
                    equations.gravity * h_average * b_jump,
                    0)
    end

    return f
end

@inline function Trixi.flux_nonconservative_fjordholm_etal(u_ll, u_rr,
                                                           normal_direction::AbstractVector,
                                                           equations::ShallowWaterEquations2D)
    # Pull the necessary left and right state information
    h_ll, _, _, b_ll = u_ll
    h_rr, _, _, b_rr = u_rr

    h_average = 0.5f0 * (h_ll + h_rr)
    b_jump = b_rr - b_ll

    # Bottom gradient nonconservative term: (0, g h b_x, g h b_y, 0)
    f2 = normal_direction[1] * equations.gravity * h_average * b_jump
    f3 = normal_direction[2] * equations.gravity * h_average * b_jump

    # First and last equations do not have a nonconservative flux
    f1 = f4 = 0

    return SVector(f1, f2, f3, f4)
end

"""
    hydrostatic_reconstruction_audusse_etal(u_ll, u_rr, orientation_or_normal_direction,
                                            equations::ShallowWaterEquations2D)

A particular type of hydrostatic reconstruction on the water height to guarantee well-balancedness
for a general bottom topography [`ShallowWaterEquations2D`](@ref). The reconstructed solution states
`u_ll_star` and `u_rr_star` variables are used to evaluate the surface numerical flux at the interface.
Use in combination with the generic numerical flux routine [`Trixi.FluxHydrostaticReconstruction`](@extref).

Further details for the hydrostatic reconstruction and its motivation can be found in
- Emmanuel Audusse, François Bouchut, Marie-Odile Bristeau, Rupert Klein, and Benoit Perthame (2004)
  A fast and stable well-balanced scheme with hydrostatic reconstruction for shallow water flows
  [DOI: 10.1137/S1064827503431090](https://doi.org/10.1137/S1064827503431090)
"""
@inline function hydrostatic_reconstruction_audusse_etal(u_ll, u_rr,
                                                         equations::ShallowWaterEquations2D)
    # Unpack left and right water heights and bottom topographies
    h_ll, _, _, b_ll = u_ll
    h_rr, _, _, b_rr = u_rr

    # Get the velocities on either side
    v1_ll, v2_ll = velocity(u_ll, equations)
    v1_rr, v2_rr = velocity(u_rr, equations)

    # Compute the reconstructed water heights
    h_ll_star = max(0, h_ll + b_ll - max(b_ll, b_rr))
    h_rr_star = max(0, h_rr + b_rr - max(b_ll, b_rr))

    # Create the conservative variables using the reconstruted water heights
    u_ll_star = SVector(h_ll_star, h_ll_star * v1_ll, h_ll_star * v2_ll, b_ll)
    u_rr_star = SVector(h_rr_star, h_rr_star * v1_rr, h_rr_star * v2_rr, b_rr)

    return u_ll_star, u_rr_star
end
# TODO: Adapt this to wetting and drying

"""
    hydrostatic_reconstruction_chen_noelle(u_ll, u_rr, orientation::Integer,
                                           equations::ShallowWaterEquations2D)

A particular type of hydrostatic reconstruction of the water height to guarantee well-balancedness
for a general bottom topography of the [`ShallowWaterEquations2D`](@ref). The reconstructed solution states
`u_ll_star` and `u_rr_star` variables are then used to evaluate the surface numerical flux at the interface.
The key idea is a linear reconstruction of the bottom and water height at the interfaces using subcells.
Use in combination with the generic numerical flux routine [`Trixi.FluxHydrostaticReconstruction`](@extref).

Further details on this hydrostatic reconstruction and its motivation can be found in
- Guoxian Chen and Sebastian Noelle (2017)
  A new hydrostatic reconstruction scheme based on subcell reconstructions
  [DOI:10.1137/15M1053074](https://dx.doi.org/10.1137/15M1053074)
"""
@inline function hydrostatic_reconstruction_chen_noelle(u_ll, u_rr,
                                                        equations::ShallowWaterEquations2D)
    # Unpack left and right water heights and bottom topographies
    h_ll, _, _, b_ll = u_ll
    h_rr, _, _, b_rr = u_rr

    # Get the velocities on either side
    v1_ll, v2_ll = velocity(u_ll, equations)
    v1_rr, v2_rr = velocity(u_rr, equations)

    H_ll = b_ll + h_ll
    H_rr = b_rr + h_rr

    b_star = min(max(b_ll, b_rr), min(H_ll, H_rr))

    # Compute the reconstructed water heights
    h_ll_star = min(H_ll - b_star, h_ll)
    h_rr_star = min(H_rr - b_star, h_rr)

    # Set the water height to be at least the value stored in the variable threshold after
    # the hydrostatic reconstruction is applied and before the numerical flux is calculated
    # to avoid numerical problem with arbitrary small values. Interfaces with a water height
    # lower or equal to the threshold can be declared as dry.
    # The default value for `threshold_wet` is ≈5*eps(), or 1e-15 in double precision, is set
    # in the `ShallowWaterEquations2D` struct. This threshold value can be changed in the constructor
    # call of this equation struct in an elixir.
    threshold = equations.threshold_wet

    if (h_ll_star <= threshold)
        h_ll_star = threshold
        v1_ll = zero(v1_ll)
        v2_ll = zero(v2_ll)
    end

    if (h_rr_star <= threshold)
        h_rr_star = threshold
        v1_rr = zero(v1_rr)
        v2_rr = zero(v2_rr)
    end

    # Create the conservative variables using the reconstruted water heights
    u_ll_star = SVector(h_ll_star, h_ll_star * v1_ll, h_ll_star * v2_ll, b_ll)
    u_rr_star = SVector(h_rr_star, h_rr_star * v1_rr, h_rr_star * v2_rr, b_rr)

    return u_ll_star, u_rr_star
end

"""
    flux_nonconservative_audusse_etal(u_ll, u_rr, orientation::Integer,
                                      equations::ShallowWaterEquations2D)
    flux_nonconservative_audusse_etal(u_ll, u_rr,
                                      normal_direction::AbstractVector,
                                      equations::ShallowWaterEquations2D)

Non-symmetric two-point surface flux that discretizes the nonconservative (source) term.
The discretization uses the [`hydrostatic_reconstruction_audusse_etal`](@ref) on the conservative
variables.

This hydrostatic reconstruction ensures that the finite volume numerical fluxes remain
well-balanced for discontinuous bottom topographies [`ShallowWaterEquations2D`](@ref).
Should be used together with [`Trixi.FluxHydrostaticReconstruction`](@extref) and
[`hydrostatic_reconstruction_audusse_etal`](@ref) in the surface flux to ensure consistency.

Further details for the hydrostatic reconstruction and its motivation can be found in
- Emmanuel Audusse, François Bouchut, Marie-Odile Bristeau, Rupert Klein, and Benoit Perthame (2004)
  A fast and stable well-balanced scheme with hydrostatic reconstruction for shallow water flows
  [DOI: 10.1137/S1064827503431090](https://doi.org/10.1137/S1064827503431090)
"""
@inline function flux_nonconservative_audusse_etal(u_ll, u_rr,
                                                   orientation::Integer,
                                                   equations::ShallowWaterEquations2D)
    # Pull the water height and bottom topography on the left
    h_ll, _, _, b_ll = u_ll

    # Create the hydrostatic reconstruction for the left solution state
    u_ll_star, _ = hydrostatic_reconstruction_audusse_etal(u_ll, u_rr, equations)

    # Copy the reconstructed water height for easier to read code
    h_ll_star = u_ll_star[1]

    if orientation == 1
        f = SVector(0,
                    equations.gravity * (h_ll^2 - h_ll_star^2),
                    0, 0)
    else # orientation == 2
        f = SVector(0, 0,
                    equations.gravity * (h_ll^2 - h_ll_star^2),
                    0)
    end

    return f
end

@inline function flux_nonconservative_audusse_etal(u_ll, u_rr,
                                                   normal_direction::AbstractVector,
                                                   equations::ShallowWaterEquations2D)
    # Pull the water height and bottom topography on the left
    h_ll, _, _, b_ll = u_ll

    # Create the hydrostatic reconstruction for the left solution state
    u_ll_star, _ = hydrostatic_reconstruction_audusse_etal(u_ll, u_rr, equations)

    # Copy the reconstructed water height for easier to read code
    h_ll_star = u_ll_star[1]

    f2 = normal_direction[1] * equations.gravity * (h_ll^2 - h_ll_star^2)
    f3 = normal_direction[2] * equations.gravity * (h_ll^2 - h_ll_star^2)

    # First and last equations do not have a nonconservative flux
    f1 = f4 = 0

    return SVector(f1, f2, f3, f4)
end

"""
    flux_nonconservative_chen_noelle(u_ll, u_rr,
                                     orientation::Integer,
                                     equations::ShallowWaterEquations2D)
    flux_nonconservative_chen_noelle(u_ll, u_rr,
                                     normal_direction::AbstractVector,
                                     equations::ShallowWaterEquations2D)

Non-symmetric two-point surface flux that discretizes the nonconservative (source) term.
The discretization uses the [`hydrostatic_reconstruction_chen_noelle`](@ref) on the conservative
variables.

Should be used together with [`Trixi.FluxHydrostaticReconstruction`](@extref) and
[`hydrostatic_reconstruction_chen_noelle`](@ref) in the surface flux to ensure consistency.

Further details on the hydrostatic reconstruction and its motivation can be found in
- Guoxian Chen and Sebastian Noelle (2017)
  A new hydrostatic reconstruction scheme based on subcell reconstructions
  [DOI:10.1137/15M1053074](https://dx.doi.org/10.1137/15M1053074)
"""
@inline function flux_nonconservative_chen_noelle(u_ll, u_rr, orientation::Integer,
                                                  equations::ShallowWaterEquations2D)
    # Pull the water height and bottom topography on the left
    h_ll, _, _, b_ll = u_ll
    h_rr, _, _, b_rr = u_rr

    H_ll = h_ll + b_ll
    H_rr = h_rr + b_rr

    b_star = min(max(b_ll, b_rr), min(H_ll, H_rr))

    # Create the hydrostatic reconstruction for the left solution state
    u_ll_star, _ = hydrostatic_reconstruction_chen_noelle(u_ll, u_rr, equations)

    # Copy the reconstructed water height for easier to read code
    h_ll_star = u_ll_star[1]

    z = zero(eltype(u_ll))

    g = equations.gravity
    if orientation == 1
        f = SVector(z,
                    -g * (h_ll_star + h_ll) * (b_ll - b_star),
                    z, z)
    else # orientation == 2
        f = SVector(z, z,
                    -g * (h_ll_star + h_ll) * (b_ll - b_star),
                    z)
    end

    return f
end

@inline function flux_nonconservative_chen_noelle(u_ll, u_rr,
                                                  normal_direction::AbstractVector,
                                                  equations::ShallowWaterEquations2D)
    # Pull the water height and bottom topography on the left
    h_ll, _, _, b_ll = u_ll
    h_rr, _, _, b_rr = u_rr

    H_ll = h_ll + b_ll
    H_rr = h_rr + b_rr

    b_star = min(max(b_ll, b_rr), min(H_ll, H_rr))

    # Create the hydrostatic reconstruction for the left solution state
    u_ll_star, _ = hydrostatic_reconstruction_chen_noelle(u_ll, u_rr, equations)

    # Copy the reconstructed water height for easier to read code
    h_ll_star = u_ll_star[1]

    f2 = -normal_direction[1] * equations.gravity * (h_ll_star + h_ll) *
         (b_ll - b_star)
    f3 = -normal_direction[2] * equations.gravity * (h_ll_star + h_ll) *
         (b_ll - b_star)

    # First and last equations do not have a nonconservative flux
    f1 = f4 = zero(eltype(u_ll))

    return SVector(f1, f2, f3, f4)
end

"""
    flux_fjordholm_etal(u_ll, u_rr, orientation_or_normal_direction,
                        equations::ShallowWaterEquations2D)

Total energy conservative (mathematical entropy for shallow water equations). When the bottom topography
is nonzero this should only be used as a surface flux otherwise the scheme will not be well-balanced.
For well-balancedness in the volume flux use [`flux_wintermeyer_etal`](@ref).

Details are available in Eq. (4.1) in the paper:
- Ulrik S. Fjordholm, Siddhartha Mishr and Eitan Tadmor (2011)
  Well-balanced and energy stable schemes for the shallow water equations with discontinuous topography
  [DOI: 10.1016/j.jcp.2011.03.042](https://doi.org/10.1016/j.jcp.2011.03.042)
"""
@inline function Trixi.flux_fjordholm_etal(u_ll, u_rr, orientation::Integer,
                                           equations::ShallowWaterEquations2D)
    # Unpack left and right state
    h_ll = waterheight(u_ll, equations)
    v1_ll, v2_ll = velocity(u_ll, equations)
    h_rr = waterheight(u_rr, equations)
    v1_rr, v2_rr = velocity(u_rr, equations)

    # Average each factor of products in flux
    h_avg = 0.5f0 * (h_ll + h_rr)
    v1_avg = 0.5f0 * (v1_ll + v1_rr)
    v2_avg = 0.5f0 * (v2_ll + v2_rr)
    p_avg = 0.25f0 * equations.gravity * (h_ll^2 + h_rr^2)

    # Calculate fluxes depending on orientation
    if orientation == 1
        f1 = h_avg * v1_avg
        f2 = f1 * v1_avg + p_avg
        f3 = f1 * v2_avg
    else
        f1 = h_avg * v2_avg
        f2 = f1 * v1_avg
        f3 = f1 * v2_avg + p_avg
    end

    return SVector(f1, f2, f3, 0)
end

@inline function Trixi.flux_fjordholm_etal(u_ll, u_rr, normal_direction::AbstractVector,
                                           equations::ShallowWaterEquations2D)
    # Unpack left and right state
    h_ll = waterheight(u_ll, equations)
    v1_ll, v2_ll = velocity(u_ll, equations)
    h_rr = waterheight(u_rr, equations)
    v1_rr, v2_rr = velocity(u_rr, equations)

    v_dot_n_ll = v1_ll * normal_direction[1] + v2_ll * normal_direction[2]
    v_dot_n_rr = v1_rr * normal_direction[1] + v2_rr * normal_direction[2]

    # Average each factor of products in flux
    h_avg = 0.5f0 * (h_ll + h_rr)
    v1_avg = 0.5f0 * (v1_ll + v1_rr)
    v2_avg = 0.5f0 * (v2_ll + v2_rr)
    h2_avg = 0.5f0 * (h_ll^2 + h_rr^2)
    p_avg = 0.5f0 * equations.gravity * h2_avg
    v_dot_n_avg = 0.5f0 * (v_dot_n_ll + v_dot_n_rr)

    # Calculate fluxes depending on normal_direction
    f1 = h_avg * v_dot_n_avg
    f2 = f1 * v1_avg + p_avg * normal_direction[1]
    f3 = f1 * v2_avg + p_avg * normal_direction[2]

    return SVector(f1, f2, f3, 0)
end

"""
    flux_wintermeyer_etal(u_ll, u_rr, orientation_or_normal_direction,
                          equations::ShallowWaterEquations2D)

Total energy conservative (mathematical entropy for shallow water equations) split form.
When the bottom topography is nonzero this scheme will be well-balanced when used as a `volume_flux`.
For the `surface_flux` either [`flux_wintermeyer_etal`](@ref) or [`flux_fjordholm_etal`](@ref) can
be used to ensure well-balancedness and entropy conservation.

Further details are available in Theorem 1 of the paper:
- Niklas Wintermeyer, Andrew R. Winters, Gregor J. Gassner and David A. Kopriva (2017)
  An entropy stable nodal discontinuous Galerkin method for the two dimensional
  shallow water equations on unstructured curvilinear meshes with discontinuous bathymetry
  [DOI: 10.1016/j.jcp.2017.03.036](https://doi.org/10.1016/j.jcp.2017.03.036)
"""
@inline function Trixi.flux_wintermeyer_etal(u_ll, u_rr, orientation::Integer,
                                             equations::ShallowWaterEquations2D)
    # Unpack left and right state
    h_ll, h_v1_ll, h_v2_ll, _ = u_ll
    h_rr, h_v1_rr, h_v2_rr, _ = u_rr

    # Get the velocities on either side
    v1_ll, v2_ll = velocity(u_ll, equations)
    v1_rr, v2_rr = velocity(u_rr, equations)

    # Average each factor of products in flux
    v1_avg = 0.5f0 * (v1_ll + v1_rr)
    v2_avg = 0.5f0 * (v2_ll + v2_rr)
    p_avg = 0.5f0 * equations.gravity * h_ll * h_rr

    # Calculate fluxes depending on orientation
    if orientation == 1
        f1 = 0.5f0 * (h_v1_ll + h_v1_rr)
        f2 = f1 * v1_avg + p_avg
        f3 = f1 * v2_avg
    else
        f1 = 0.5f0 * (h_v2_ll + h_v2_rr)
        f2 = f1 * v1_avg
        f3 = f1 * v2_avg + p_avg
    end

    return SVector(f1, f2, f3, 0)
end

@inline function Trixi.flux_wintermeyer_etal(u_ll, u_rr,
                                             normal_direction::AbstractVector,
                                             equations::ShallowWaterEquations2D)
    # Unpack left and right state
    h_ll, h_v1_ll, h_v2_ll, _ = u_ll
    h_rr, h_v1_rr, h_v2_rr, _ = u_rr

    # Get the velocities on either side
    v1_ll, v2_ll = velocity(u_ll, equations)
    v1_rr, v2_rr = velocity(u_rr, equations)

    # Average each factor of products in flux
    h_v1_avg = 0.5f0 * (h_v1_ll + h_v1_rr)
    h_v2_avg = 0.5f0 * (h_v2_ll + h_v2_rr)
    v1_avg = 0.5f0 * (v1_ll + v1_rr)
    v2_avg = 0.5f0 * (v2_ll + v2_rr)
    p_avg = 0.5f0 * equations.gravity * h_ll * h_rr

    # Calculate fluxes depending on normal_direction
    f1 = h_v1_avg * normal_direction[1] + h_v2_avg * normal_direction[2]
    f2 = f1 * v1_avg + p_avg * normal_direction[1]
    f3 = f1 * v2_avg + p_avg * normal_direction[2]

    return SVector(f1, f2, f3, 0)
end

# Specialized `DissipationLocalLaxFriedrichs` to avoid spurious dissipation in the bottom topography
@inline function (dissipation::DissipationLocalLaxFriedrichs)(u_ll, u_rr,
                                                              orientation_or_normal_direction,
                                                              equations::ShallowWaterEquations2D)
    λ = dissipation.max_abs_speed(u_ll, u_rr, orientation_or_normal_direction,
                                  equations)
    diss = -0.5f0 * λ * (u_rr - u_ll)
    return SVector(diss[1], diss[2], diss[3], 0)
end

# Specialized `FluxHLL` to avoid spurious dissipation in the bottom topography
@inline function (numflux::FluxHLL)(u_ll, u_rr, orientation_or_normal_direction,
                                    equations::ShallowWaterEquations2D)
    λ_min, λ_max = numflux.min_max_speed(u_ll, u_rr, orientation_or_normal_direction,
                                         equations)

    if λ_min >= 0 && λ_max >= 0
        return flux(u_ll, orientation_or_normal_direction, equations)
    elseif λ_max <= 0 && λ_min <= 0
        return flux(u_rr, orientation_or_normal_direction, equations)
    else
        f_ll = flux(u_ll, orientation_or_normal_direction, equations)
        f_rr = flux(u_rr, orientation_or_normal_direction, equations)
        inv_λ_max_minus_λ_min = inv(λ_max - λ_min)
        factor_ll = λ_max * inv_λ_max_minus_λ_min
        factor_rr = λ_min * inv_λ_max_minus_λ_min
        factor_diss = λ_min * λ_max * inv_λ_max_minus_λ_min
        diss = u_rr - u_ll
        return factor_ll * f_ll - factor_rr * f_rr +
               factor_diss * SVector(diss[1], diss[2], diss[3], zero(eltype(u_ll)))
    end
end

"""
    dissipation_roe(u_ll, u_rr, orientation_or_normal_direction,
                                    equations::ShallowWaterEquations2D)
Roe-type dissipation term for the [`ShallowWaterEquations2D`](@ref). To create the classical Roe solver,
this dissipation term can be combined with [`Trixi.flux_central`](@extref) using [`Trixi.FluxPlusDissipation`](@extref).

For details on the Roe linearization see Chapter 15.3.2 and Chapter 21.7 for the two-dimensional
shallow water equations of the book:
- Randall J. LeVeque (2002)
  Finite Volume Methods for Hyperbolic Problems
  [DOI: 10.1017/CBO9780511791253](https://doi.org/10.1017/CBO9780511791253)
"""
@inline function dissipation_roe(u_ll, u_rr, normal_direction::AbstractVector,
                                 equations::ShallowWaterEquations2D)
    g = equations.gravity
    z = zero(eltype(u_ll))

    # Use the `normal_vector` to match how derived
    s_hat = Trixi.norm(normal_direction)
    # Normalize the vector without using `normalize` since we need to multiply by the `s_hat` later
    normal = normal_direction / s_hat

    # Get velocities and waterheights
    h_ll = waterheight(u_ll, equations)
    h_rr = waterheight(u_rr, equations)
    v1_ll, v2_ll = velocity(u_ll, equations)
    v1_rr, v2_rr = velocity(u_rr, equations)

    # Compute Roe averages
    h_avg = 0.5f0 * (h_ll + h_rr)
    v1_avg = (sqrt(h_ll) * v1_ll + sqrt(h_rr) * v1_rr) /
             (sqrt(h_ll) + sqrt(h_rr))
    v2_avg = (sqrt(h_ll) * v2_ll + sqrt(h_rr) * v2_rr) /
             (sqrt(h_ll) + sqrt(h_rr))
    c_avg = (sqrt(g * h_avg))
    vn_avg = normal[1] * v1_avg + normal[2] * v2_avg

    # Compute the eigenvalues
    λ1 = vn_avg - c_avg
    λ2 = vn_avg
    λ3 = vn_avg + c_avg

    # Eigenvector matrix
    r11 = 1
    r12 = 0
    r13 = 1

    r21 = v1_avg - c_avg * normal[1]
    r22 = -normal[2]
    r23 = v1_avg + c_avg * normal[1]

    r31 = v2_avg - c_avg * normal[2]
    r32 = normal[1]
    r33 = v2_avg + c_avg * normal[2]

    R = @SMatrix [[r11 r12 r13]; [r21 r22 r23]; [r31 r32 r33]]

    # Inverse eigenvector matrix
    inv_2c = inv(2 * c_avg)

    r11_inv = (vn_avg + c_avg) * inv_2c
    r12_inv = -normal[1] * inv_2c
    r13_inv = -normal[2] * inv_2c

    r21_inv = -(-normal[2] * v1_avg + normal[1] * v2_avg)
    r22_inv = -normal[2]
    r23_inv = normal[1]

    r31_inv = -(vn_avg - c_avg) * inv_2c
    r32_inv = normal[1] * inv_2c
    r33_inv = normal[2] * inv_2c

    R_inv = @SMatrix [[r11_inv r12_inv r13_inv]; [r21_inv r22_inv r23_inv];
                      [r31_inv r32_inv r33_inv]]

    # Eigenvalue absolute value matrix
    Λ_abs = @SMatrix [[abs(λ1) z z]; [z abs(λ2) z]; [z z abs(λ3)]]

    # Compute the jump in conserved variables, excluding the bottom topography
    u_jump = @views (u_rr - u_ll)[1:3]

    diss = SVector(-0.5f0 * R * Λ_abs * R_inv * u_jump)

    return SVector(diss[1], diss[2], diss[3], z) * s_hat
end

@inline function dissipation_roe(u_ll, u_rr, orientation::Integer,
                                 equations::ShallowWaterEquations2D)
    if orientation == 1
        return dissipation_roe(u_ll, u_rr, SVector(1, 0), equations)
    else # orientation == 2
        return dissipation_roe(u_ll, u_rr, SVector(0, 1), equations)
    end
end

"""
    min_max_speed_chen_noelle(u_ll, u_rr, orientation::Integer,
                              equations::ShallowWaterEquations2D)
    min_max_speed_chen_noelle(u_ll, u_rr, normal_direction::AbstractVector,
                              equations::ShallowWaterEquations2D)

Special estimate of the minimal and maximal wave speed of the shallow water equations for
the left and right states `u_ll, u_rr`. These approximate speeds are used for the HLL-type
numerical flux [`flux_hll_chen_noelle`](@ref). These wave speed estimates
together with a particular hydrostatic reconstruction technique guarantee
that the numerical flux is positive and satisfies an entropy inequality.

Further details on this hydrostatic reconstruction and its motivation can be found in
the reference below. The definition of the wave speeds are given in Equation (2.20).
- Guoxian Chen and Sebastian Noelle (2017)
  A new hydrostatic reconstruction scheme based on subcell reconstructions
  [DOI:10.1137/15M1053074](https://dx.doi.org/10.1137/15M1053074)
"""
@inline function min_max_speed_chen_noelle(u_ll, u_rr, orientation::Integer,
                                           equations::ShallowWaterEquations2D)
    h_ll = waterheight(u_ll, equations)
    v1_ll, v2_ll = velocity(u_ll, equations)
    h_rr = waterheight(u_rr, equations)
    v1_rr, v2_rr = velocity(u_rr, equations)

    a_ll = sqrt(equations.gravity * h_ll)
    a_rr = sqrt(equations.gravity * h_rr)

    if orientation == 1 # x-direction
        λ_min = min(v1_ll - a_ll, v1_rr - a_rr, zero(eltype(u_ll)))
        λ_max = max(v1_ll + a_ll, v1_rr + a_rr, zero(eltype(u_ll)))
    else # y-direction
        λ_min = min(v2_ll - a_ll, v2_rr - a_rr, zero(eltype(u_ll)))
        λ_max = max(v2_ll + a_ll, v2_rr + a_rr, zero(eltype(u_ll)))
    end

    return λ_min, λ_max
end

@inline function min_max_speed_chen_noelle(u_ll, u_rr, normal_direction::AbstractVector,
                                           equations::ShallowWaterEquations2D)
    h_ll = waterheight(u_ll, equations)
    v1_ll, v2_ll = velocity(u_ll, equations)
    h_rr = waterheight(u_rr, equations)
    v1_rr, v2_rr = velocity(u_rr, equations)

    v_normal_ll = v1_ll * normal_direction[1] + v2_ll * normal_direction[2]
    v_normal_rr = v1_rr * normal_direction[1] + v2_rr * normal_direction[2]

    norm_ = norm(normal_direction)

    a_ll = sqrt(equations.gravity * h_ll) * norm_
    a_rr = sqrt(equations.gravity * h_rr) * norm_

    λ_min = min(v_normal_ll - a_ll, v_normal_rr - a_rr, zero(eltype(u_ll)))
    λ_max = max(v_normal_ll + a_ll, v_normal_rr + a_rr, zero(eltype(u_ll)))

    return λ_min, λ_max
end

@inline function Trixi.max_abs_speeds(u, equations::ShallowWaterEquations2D)
    h = waterheight(u, equations)
    v1, v2 = velocity(u, equations)

    c = sqrt(equations.gravity * h)
    return abs(v1) + c, abs(v2) + c
end

# Calculate maximum wave speed for local Lax-Friedrichs-type dissipation as the
# maximum velocity magnitude plus the maximum speed of sound
@inline function Trixi.max_abs_speed_naive(u_ll, u_rr, orientation::Integer,
                                           equations::ShallowWaterEquations2D)
    # Get the velocity quantities in the appropriate direction
    if orientation == 1
        v_ll, _ = velocity(u_ll, equations)
        v_rr, _ = velocity(u_rr, equations)
    else
        _, v_ll = velocity(u_ll, equations)
        _, v_rr = velocity(u_rr, equations)
    end

    # Calculate the wave celerity on the left and right
    h_ll = waterheight(u_ll, equations)
    h_rr = waterheight(u_rr, equations)
    c_ll = sqrt(equations.gravity * h_ll)
    c_rr = sqrt(equations.gravity * h_rr)

    return max(abs(v_ll), abs(v_rr)) + max(c_ll, c_rr)
end

@inline function Trixi.max_abs_speed_naive(u_ll, u_rr, normal_direction::AbstractVector,
                                           equations::ShallowWaterEquations2D)
    # Extract and compute the velocities in the normal direction
    v1_ll, v2_ll = velocity(u_ll, equations)
    v1_rr, v2_rr = velocity(u_rr, equations)
    v_ll = v1_ll * normal_direction[1] + v2_ll * normal_direction[2]
    v_rr = v1_rr * normal_direction[1] + v2_rr * normal_direction[2]

    # Compute the wave celerity on the left and right
    h_ll = waterheight(u_ll, equations)
    h_rr = waterheight(u_rr, equations)
    c_ll = sqrt(equations.gravity * h_ll)
    c_rr = sqrt(equations.gravity * h_rr)

    # The normal velocities are already scaled by the norm
    return max(abs(v_ll), abs(v_rr)) + max(c_ll, c_rr) * norm(normal_direction)
end

# Less "cautious", i.e., less overestimating `λ_max` compared to `max_abs_speed_naive`
@inline function Trixi.max_abs_speed(u_ll, u_rr, orientation::Integer,
                                     equations::ShallowWaterEquations2D)
    # Get the velocity quantities in the appropriate direction
    if orientation == 1
        v_ll, _ = velocity(u_ll, equations)
        v_rr, _ = velocity(u_rr, equations)
    else
        _, v_ll = velocity(u_ll, equations)
        _, v_rr = velocity(u_rr, equations)
    end

    # Calculate the wave celerity on the left and right
    h_ll = waterheight(u_ll, equations)
    h_rr = waterheight(u_rr, equations)
    c_ll = sqrt(equations.gravity * h_ll)
    c_rr = sqrt(equations.gravity * h_rr)

    return max(abs(v_ll) + c_ll, abs(v_rr) + c_rr)
end

# Less "cautious", i.e., less overestimating `λ_max` compared to `max_abs_speed_naive`
@inline function Trixi.max_abs_speed(u_ll, u_rr, normal_direction::AbstractVector,
                                     equations::ShallowWaterEquations2D)
    # Extract and compute the velocities in the normal direction
    v1_ll, v2_ll = velocity(u_ll, equations)
    v1_rr, v2_rr = velocity(u_rr, equations)
    v_ll = v1_ll * normal_direction[1] + v2_ll * normal_direction[2]
    v_rr = v1_rr * normal_direction[1] + v2_rr * normal_direction[2]

    # Compute the wave celerity on the left and right
    h_ll = waterheight(u_ll, equations)
    h_rr = waterheight(u_rr, equations)
    c_ll = sqrt(equations.gravity * h_ll)
    c_rr = sqrt(equations.gravity * h_rr)

    norm_ = norm(normal_direction)
    # The normal velocities are already scaled by the norm
    return max(abs(v_ll) + c_ll * norm_, abs(v_rr) + c_rr * norm_)
end

# Calculate estimates for minimum and maximum wave speeds for HLL-type fluxes
@inline function Trixi.min_max_speed_naive(u_ll, u_rr, orientation::Integer,
                                           equations::ShallowWaterEquations2D)
    h_ll = waterheight(u_ll, equations)
    v1_ll, v2_ll = velocity(u_ll, equations)
    h_rr = waterheight(u_rr, equations)
    v1_rr, v2_rr = velocity(u_rr, equations)

    if orientation == 1 # x-direction
        λ_min = v1_ll - sqrt(equations.gravity * h_ll)
        λ_max = v1_rr + sqrt(equations.gravity * h_rr)
    else # y-direction
        λ_min = v2_ll - sqrt(equations.gravity * h_ll)
        λ_max = v2_rr + sqrt(equations.gravity * h_rr)
    end

    return λ_min, λ_max
end

@inline function Trixi.min_max_speed_naive(u_ll, u_rr, normal_direction::AbstractVector,
                                           equations::ShallowWaterEquations2D)
    h_ll = waterheight(u_ll, equations)
    v1_ll, v2_ll = velocity(u_ll, equations)
    h_rr = waterheight(u_rr, equations)
    v1_rr, v2_rr = velocity(u_rr, equations)

    v_normal_ll = v1_ll * normal_direction[1] + v2_ll * normal_direction[2]
    v_normal_rr = v1_rr * normal_direction[1] + v2_rr * normal_direction[2]

    norm_ = norm(normal_direction)
    # The v_normals are already scaled by the norm
    λ_min = v_normal_ll - sqrt(equations.gravity * h_ll) * norm_
    λ_max = v_normal_rr + sqrt(equations.gravity * h_rr) * norm_

    return λ_min, λ_max
end

# More refined estimates for minimum and maximum wave speeds for HLL-type fluxes
@inline function Trixi.min_max_speed_davis(u_ll, u_rr, orientation::Integer,
                                           equations::ShallowWaterEquations2D)
    h_ll = waterheight(u_ll, equations)
    v1_ll, v2_ll = velocity(u_ll, equations)
    h_rr = waterheight(u_rr, equations)
    v1_rr, v2_rr = velocity(u_rr, equations)

    c_ll = sqrt(equations.gravity * h_ll)
    c_rr = sqrt(equations.gravity * h_rr)

    if orientation == 1 # x-direction
        λ_min = min(v1_ll - c_ll, v1_rr - c_rr)
        λ_max = max(v1_ll + c_ll, v1_rr + c_rr)
    else # y-direction
        λ_min = min(v2_ll - c_ll, v2_rr - c_rr)
        λ_max = max(v2_ll + c_ll, v2_rr + c_rr)
    end

    return λ_min, λ_max
end

@inline function Trixi.min_max_speed_davis(u_ll, u_rr, normal_direction::AbstractVector,
                                           equations::ShallowWaterEquations2D)
    h_ll = waterheight(u_ll, equations)
    v1_ll, v2_ll = velocity(u_ll, equations)
    h_rr = waterheight(u_rr, equations)
    v1_rr, v2_rr = velocity(u_rr, equations)

    norm_ = norm(normal_direction)
    c_ll = sqrt(equations.gravity * h_ll) * norm_
    c_rr = sqrt(equations.gravity * h_rr) * norm_

    v_normal_ll = v1_ll * normal_direction[1] + v2_ll * normal_direction[2]
    v_normal_rr = v1_rr * normal_direction[1] + v2_rr * normal_direction[2]

    # The v_normals are already scaled by the norm
    λ_min = min(v_normal_ll - c_ll, v_normal_rr - c_rr)
    λ_max = max(v_normal_ll + c_ll, v_normal_rr + c_rr)

    return λ_min, λ_max
end

@inline function Trixi.min_max_speed_einfeldt(u_ll, u_rr, orientation::Integer,
                                              equations::ShallowWaterEquations2D)
    h_ll = waterheight(u_ll, equations)
    v1_ll, v2_ll = velocity(u_ll, equations)
    h_rr = waterheight(u_rr, equations)
    v1_rr, v2_rr = velocity(u_rr, equations)

    c_ll = sqrt(equations.gravity * h_ll)
    c_rr = sqrt(equations.gravity * h_rr)

    if orientation == 1 # x-direction
        v_roe, c_roe = calc_wavespeed_roe(u_ll, u_rr, orientation, equations)
        λ_min = min(v1_ll - c_ll, v_roe - c_roe)
        λ_max = max(v1_rr + c_rr, v_roe + c_roe)
    else # y-direction
        v_roe, c_roe = calc_wavespeed_roe(u_ll, u_rr, orientation, equations)
        λ_min = min(v2_ll - c_ll, v_roe - c_roe)
        λ_max = max(v2_rr + c_rr, v_roe + c_roe)
    end

    return λ_min, λ_max
end

@inline function Trixi.min_max_speed_einfeldt(u_ll, u_rr,
                                              normal_direction::AbstractVector,
                                              equations::ShallowWaterEquations2D)
    h_ll = waterheight(u_ll, equations)
    v1_ll, v2_ll = velocity(u_ll, equations)
    h_rr = waterheight(u_rr, equations)
    v1_rr, v2_rr = velocity(u_rr, equations)

    norm_ = norm(normal_direction)

    c_ll = sqrt(equations.gravity * h_ll) * norm_
    c_rr = sqrt(equations.gravity * h_rr) * norm_

    v_normal_ll = (v1_ll * normal_direction[1] + v2_ll * normal_direction[2])
    v_normal_rr = (v1_rr * normal_direction[1] + v2_rr * normal_direction[2])

    v_roe, c_roe = calc_wavespeed_roe(u_ll, u_rr, normal_direction, equations)
    λ_min = min(v_normal_ll - c_ll, v_roe - c_roe)
    λ_max = max(v_normal_rr + c_rr, v_roe + c_roe)

    return λ_min, λ_max
end

"""
    calc_wavespeed_roe(u_ll, u_rr, direction::Integer,
                       equations::ShallowWaterEquations2D)

Calculate Roe-averaged velocity `v_roe` and wavespeed `c_roe = sqrt{g * h_roe}` depending on direction.
See for instance equation (62) in
- Paul A. Ullrich, Christiane Jablonowski, and Bram van Leer (2010)
  High-order finite-volume methods for the shallow-water equations on the sphere
  [DOI: 10.1016/j.jcp.2010.04.044](https://doi.org/10.1016/j.jcp.2010.04.044)
Or [this slides](https://faculty.washington.edu/rjl/classes/am574w2011/slides/am574lecture20nup3.pdf),
slides 8 and 9.
"""
@inline function calc_wavespeed_roe(u_ll, u_rr, orientation::Integer,
                                    equations::ShallowWaterEquations2D)
    h_ll = waterheight(u_ll, equations)
    v1_ll, v2_ll = velocity(u_ll, equations)
    h_rr = waterheight(u_rr, equations)
    v1_rr, v2_rr = velocity(u_rr, equations)

    h_roe = 0.5f0 * (h_ll + h_rr)
    c_roe = sqrt(equations.gravity * h_roe)

    h_ll_sqrt = sqrt(h_ll)
    h_rr_sqrt = sqrt(h_rr)

    if orientation == 1 # x-direction
        v_roe = (h_ll_sqrt * v1_ll + h_rr_sqrt * v1_rr) / (h_ll_sqrt + h_rr_sqrt)
    else # y-direction
        v_roe = (h_ll_sqrt * v2_ll + h_rr_sqrt * v2_rr) / (h_ll_sqrt + h_rr_sqrt)
    end

    return v_roe, c_roe
end

@inline function calc_wavespeed_roe(u_ll, u_rr, normal_direction::AbstractVector,
                                    equations::ShallowWaterEquations2D)
    h_ll = waterheight(u_ll, equations)
    v1_ll, v2_ll = velocity(u_ll, equations)
    h_rr = waterheight(u_rr, equations)
    v1_rr, v2_rr = velocity(u_rr, equations)

    norm_ = norm(normal_direction)

    h_roe = 0.5f0 * (h_ll + h_rr)
    c_roe = sqrt(equations.gravity * h_roe) * norm_

    h_ll_sqrt = sqrt(h_ll)
    h_rr_sqrt = sqrt(h_rr)

    v1_roe = (h_ll_sqrt * v1_ll + h_rr_sqrt * v1_rr) / (h_ll_sqrt + h_rr_sqrt)
    v2_roe = (h_ll_sqrt * v2_ll + h_rr_sqrt * v2_rr) / (h_ll_sqrt + h_rr_sqrt)

    v_roe = (v1_roe * normal_direction[1] + v2_roe * normal_direction[2])

    return v_roe, c_roe
end

# Helper function to extract the velocity vector from the conservative variables
@inline function Trixi.velocity(u, equations::ShallowWaterEquations2D)
    h, h_v1, h_v2, _ = u

    v1 = h_v1 / h
    v2 = h_v2 / h
    return SVector(v1, v2)
end

@inline function Trixi.velocity(u, orientation::Int, equations::ShallowWaterEquations2D)
    h = u[1]
    v = u[orientation + 1] / h
    return v
end

# Convert conservative variables to primitive
@inline function Trixi.cons2prim(u, equations::ShallowWaterEquations2D)
    h, _, _, b = u

    H = h + b
    v1, v2 = velocity(u, equations)
    return SVector(H, v1, v2, b)
end

# Convert conservative variables to entropy
# Note, only the first three are the entropy variables, the fourth entry still
# just carries the bottom topography values for convenience
@inline function Trixi.cons2entropy(u, equations::ShallowWaterEquations2D)
    h, _, _, b = u

    v1, v2 = velocity(u, equations)
    v_square = v1^2 + v2^2

    w1 = equations.gravity * (h + b) - 0.5f0 * v_square
    w2 = v1
    w3 = v2
    return SVector(w1, w2, w3, b)
end

# Convert entropy variables to conservative
@inline function Trixi.entropy2cons(w, equations::ShallowWaterEquations2D)
    w1, w2, w3, b = w

    h = (w1 + 0.5f0 * (w2^2 + w3^2)) / equations.gravity - b
    h_v1 = h * w2
    h_v2 = h * w3
    return SVector(h, h_v1, h_v2, b)
end

# Convert primitive to conservative variables
@inline function Trixi.prim2cons(prim, equations::ShallowWaterEquations2D)
    H, v1, v2, b = prim

    h = H - b
    h_v1 = h * v1
    h_v2 = h * v2
    return SVector(h, h_v1, h_v2, b)
end

@inline function Trixi.waterheight(u, equations::ShallowWaterEquations2D)
    return u[1]
end

@inline function Trixi.pressure(u, equations::ShallowWaterEquations2D)
    h = waterheight(u, equations)
    p = 0.5f0 * equations.gravity * h^2
    return p
end

@inline function Trixi.waterheight_pressure(u, equations::ShallowWaterEquations2D)
    return waterheight(u, equations) * Trixi.pressure(u, equations)
end

# Entropy function for the shallow water equations is the total energy
@inline function Trixi.entropy(cons, equations::ShallowWaterEquations2D)
    Trixi.energy_total(cons, equations)
end

# Calculate total energy for a conservative state `cons`
@inline function Trixi.energy_total(cons, equations::ShallowWaterEquations2D)
    h, h_v1, h_v2, b = cons

    e = (h_v1^2 + h_v2^2) / (2 * h) + 0.5f0 * equations.gravity * h^2 +
        equations.gravity * h * b
    return e
end

# Calculate kinetic energy for a conservative state `cons`
@inline function Trixi.energy_kinetic(u, equations::ShallowWaterEquations2D)
    h, h_v1, h_v2, _ = u
    return (h_v1^2 + h_v2^2) / (2 * h)
end

# Calculate potential energy for a conservative state `cons`
@inline function Trixi.energy_internal(cons, equations::ShallowWaterEquations2D)
    return energy_total(cons, equations) - energy_kinetic(cons, equations)
end

# Calculate the error for the "lake-at-rest" test case where H = h+b should
# be a constant value over time. Note, assumes there is a single reference
# water height `H0` with which to compare.
@inline function Trixi.lake_at_rest_error(u, equations::ShallowWaterEquations2D)
    h, _, _, b = u

    # For well-balancedness testing with possible wet/dry regions the reference
    # water height `H0` accounts for the possibility that the bottom topography
    # can emerge out of the water as well as for the threshold offset to avoid
    # division by a "hard" zero water heights as well.
    H0_wet_dry = max(equations.H0, b + equations.threshold_limiter)

    return abs(H0_wet_dry - (h + b))
end
end # @muladd<|MERGE_RESOLUTION|>--- conflicted
+++ resolved
@@ -79,11 +79,6 @@
     # `threshold_desingularization` used in the velocity desingularization procedure, to avoid
     # division by small numbers. Default in double precision is 1e-10.
     threshold_desingularization::RealT
-<<<<<<< HEAD
-=======
-    # Standard shallow water equations for dispatch on Trixi.jl functions
-    basic_swe::ShallowWaterEquations2D{RealT}
->>>>>>> 009d14e1
 end
 
 # Allow for flexibility to set the gravitational acceleration within an elixir depending on the
@@ -109,13 +104,6 @@
     if threshold_desingularization === nothing
         threshold_desingularization = default_threshold_desingularization(T)
     end
-<<<<<<< HEAD
-=======
-    # Construct the standard SWE for dispatch. Even though the `basic_swe` already store the
-    # gravitational acceleration and the total water height, we store an extra copy in
-    # `ShallowWaterEquationsWetDry2D` for convenience.
-    basic_swe = ShallowWaterEquations2D(gravity, H0)
->>>>>>> 009d14e1
 
     ShallowWaterEquations2D(gravity, H0, threshold_limiter,
                             threshold_wet, threshold_partially_wet,
