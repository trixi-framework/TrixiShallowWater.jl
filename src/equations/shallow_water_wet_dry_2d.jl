--- conflicted
+++ resolved
@@ -89,14 +89,9 @@
 function ShallowWaterEquationsWetDry2D(; gravity, H0 = zero(gravity),
                                        threshold_limiter = nothing,
                                        threshold_wet = nothing,
-<<<<<<< HEAD
-                                       threshold_partially_wet = nothing)
-    T = promote_type(typeof(gravity), typeof(H0))
-=======
                                        threshold_partially_wet = nothing,
                                        threshold_desingularization = nothing)
-    T = promote_type(typeof(gravity_constant), typeof(H0))
->>>>>>> 9ed21c0c
+    T = promote_type(typeof(gravity), typeof(H0))
     if threshold_limiter === nothing
         threshold_limiter = 500 * eps(T)
     end
@@ -106,27 +101,17 @@
     if threshold_partially_wet === nothing
         threshold_partially_wet = default_threshold_partially_wet(T)
     end
-<<<<<<< HEAD
-    # Construct the standard SWE for dispatch. Even though the `basic_swe` already store the
-    # gravitational acceleration and the total water height, we store an extra copy in
-=======
     if threshold_desingularization === nothing
         threshold_desingularization = default_threshold_desingularization(T)
     end
     # Construct the standard SWE for dispatch. Even though the `basic_swe` already store the 
-    # gravity constant and the total water height, we store an extra copy in 
->>>>>>> 9ed21c0c
+    # gravitational acceleration and the total water height, we store an extra copy in 
     # `ShallowWaterEquationsWetDry2D` for convenience.
     basic_swe = ShallowWaterEquations2D(gravity, H0)
 
-<<<<<<< HEAD
     ShallowWaterEquationsWetDry2D(gravity, H0, threshold_limiter,
-                                  threshold_wet, threshold_partially_wet, basic_swe)
-=======
-    ShallowWaterEquationsWetDry2D(gravity_constant, H0, threshold_limiter,
                                   threshold_wet, threshold_partially_wet,
                                   threshold_desingularization, basic_swe)
->>>>>>> 9ed21c0c
 end
 
 Trixi.have_nonconservative_terms(::ShallowWaterEquationsWetDry2D) = True()
