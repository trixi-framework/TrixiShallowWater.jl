# By default, Julia/LLVM does not use fused multiply-add operations (FMAs).
# Since these FMAs can increase the performance of many numerical algorithms,
# we need to opt-in explicitly.
# See https://ranocha.de/blog/Optimizing_EC_Trixi for further details.
@muladd begin
#! format: noindent
@doc raw"""
    ShallowWaterEquationsWetDry2D(; gravity, H0 = 0, threshold_limiter = nothing, threshold_wet = nothing)

Shallow water equations (SWE) in two space dimensions. The equations are given by
```math
\begin{aligned}
  \frac{\partial h}{\partial t} + \frac{\partial}{\partial x}(h v_1)
    + \frac{\partial}{\partial y}(h v_2) &= 0 \\
    \frac{\partial}{\partial t}(h v_1) + \frac{\partial}{\partial x}\left(h v_1^2 + \frac{g}{2}h^2\right)
    + \frac{\partial}{\partial y}(h v_1 v_2) + g h \frac{\partial b}{\partial x} &= 0 \\
    \frac{\partial}{\partial t}(h v_2) + \frac{\partial}{\partial x}(h v_1 v_2)
    + \frac{\partial}{\partial y}\left(h v_2^2 + \frac{g}{2}h^2\right) + g h \frac{\partial b}{\partial y} &= 0.
\end{aligned}
```
The unknown quantities of the SWE are the water height ``h`` and the velocities ``\mathbf{v} = (v_1, v_2)^T``.
The gravitational acceleration is denoted by `g` and the (possibly) variable bottom topography function ``b(x,y)``.
Conservative variable water height ``h`` is measured from the bottom topography ``b``, therefore one
also defines the total water height as ``H = h + b``.

The additional quantity ``H_0`` is also available to store a reference value for the total water height that
is useful to set initial conditions or test the "lake-at-rest" well-balancedness.

Also, there are four thresholds which prevent numerical problems as well as instabilities. None of them
have to be passed, as default values are defined within the struct. The first one, `threshold_limiter`, is
used in [`PositivityPreservingLimiterShallowWater`](@ref) on the water height, as a (small) shift on the initial
condition and cutoff before the next time step. The second one, `threshold_wet`, is applied on the water height to
define when the flow is "wet" before calculating the numerical flux. A third
`threshold_partially_wet` is applied on the water height to define "partially wet" elements in
[`IndicatorHennemannGassnerShallowWater`](@ref), that are then calculated with a pure FV method to
ensure well-balancedness. Lastly, `threshold_desingularization` is used in [`PositivityPreservingLimiterShallowWater`](@ref)
for the velocity desingularization procedure. For `Float64` no threshold needs to be passed, as default values are 
defined within the struct. For other number formats  `threshold_partially_wet` must be provided.

The bottom topography function ``b(x,y)`` is set inside the initial condition routine
for a particular problem setup. To test the conservative form of the SWE one can set the bottom topography
variable `b` to zero.

In addition to the unknowns, TrixiShallowWater.jl currently stores the bottom topography values at the approximation points
despite being fixed in time. This is done for convenience of computing the bottom topography gradients
on the fly during the approximation as well as computing auxiliary quantities like the total water height ``H``
or the entropy variables.
This affects the implementation and use of these equations in various ways:
* The flux values corresponding to the bottom topography must be zero.
* The bottom topography values must be included when defining initial conditions, boundary conditions or
  source terms.
* [`Trixi.AnalysisCallback`](@extref) analyzes this variable.
* Trixi.jl's visualization tools will visualize the bottom topography by default.

References for the SWE are many but a good introduction is available in Chapter 13 of the book:
- Randall J. LeVeque (2002)
  Finite Volume Methods for Hyperbolic Problems
  [DOI: 10.1017/CBO9780511791253](https://doi.org/10.1017/CBO9780511791253)
"""
struct ShallowWaterEquationsWetDry2D{RealT <: Real} <:
       Trixi.AbstractShallowWaterEquations{2, 4}
    gravity::RealT # gravitational acceleration
    H0::RealT      # constant "lake-at-rest" total water height
    # Corriolis parameter coeffficients in the beta-plane approximation (f = f0 + beta * y)
    f0::RealT
    beta::RealT
    # `threshold_limiter` used in `PositivityPreservingLimiterShallowWater` on water height,
    # as a (small) shift on the initial condition and cutoff before the next time step.
    # Default is 500*eps() which in double precision is ≈1e-13.
    threshold_limiter::RealT
    # `threshold_wet` applied on water height to define when the flow is "wet"
    # before calculating the numerical flux.
    # Default is 5*eps() which in double precision is ≈1e-15.
    threshold_wet::RealT
    # `threshold_partially_wet` used in `IndicatorHennemannGassnerShallowWater` on the water height
    # to define "partially wet" elements. Those elements are calculated with a pure FV method to
    # ensure well-balancedness. Default in double precision is 1e-4.
    threshold_partially_wet::RealT
    # `threshold_desingularization` used in the velocity desingularization procedure, to avoid 
    # division by small numbers. Default in double precision is 1e-10.
    threshold_desingularization::RealT
    # Standard shallow water equations for dispatch on Trixi.jl functions 
    basic_swe::ShallowWaterEquations2D{RealT}
end

# Allow for flexibility to set the gravitational acceleration within an elixir depending on the
# application where `gravity=1.0` or `gravity=9.81` are common values.
# The reference total water height H0 defaults to 0.0 but is used for the "lake-at-rest"
# well-balancedness test cases.
# Strict default values for thresholds that performed well in many numerical experiments
<<<<<<< HEAD
function ShallowWaterEquationsWetDry2D(; gravity_constant, H0 = zero(gravity_constant),
                                       f0 = 0.0, beta = 0.0,
=======
function ShallowWaterEquationsWetDry2D(; gravity, H0 = zero(gravity),
>>>>>>> 2267af42
                                       threshold_limiter = nothing,
                                       threshold_wet = nothing,
                                       threshold_partially_wet = nothing,
                                       threshold_desingularization = nothing)
    T = promote_type(typeof(gravity), typeof(H0))
    if threshold_limiter === nothing
        threshold_limiter = 500 * eps(T)
    end
    if threshold_wet === nothing
        threshold_wet = 5 * eps(T)
    end
    if threshold_partially_wet === nothing
        threshold_partially_wet = default_threshold_partially_wet(T)
    end
    if threshold_desingularization === nothing
        threshold_desingularization = default_threshold_desingularization(T)
    end
    # Construct the standard SWE for dispatch. Even though the `basic_swe` already store the 
    # gravitational acceleration and the total water height, we store an extra copy in 
    # `ShallowWaterEquationsWetDry2D` for convenience.
    basic_swe = ShallowWaterEquations2D(gravity, H0)

<<<<<<< HEAD
    ShallowWaterEquationsWetDry2D(gravity_constant, H0, f0, beta, threshold_limiter,
                                  threshold_wet, threshold_partially_wet, basic_swe)
=======
    ShallowWaterEquationsWetDry2D(gravity, H0, threshold_limiter,
                                  threshold_wet, threshold_partially_wet,
                                  threshold_desingularization, basic_swe)
>>>>>>> 2267af42
end

Trixi.have_nonconservative_terms(::ShallowWaterEquationsWetDry2D) = True()

Trixi.varnames(::typeof(cons2cons), ::ShallowWaterEquationsWetDry2D) = ("h", "h_v1",
                                                                        "h_v2", "b")
# Note, we use the total water height, H = h + b, as the first primitive variable for easier
# visualization and setting initial conditions
Trixi.varnames(::typeof(cons2prim), ::ShallowWaterEquationsWetDry2D) = ("H", "v1", "v2",
                                                                        "b")

# This equation set extends the basic ShallowWaterEquations2D from Trixi.jl with additional
# functionality for wet/dry transitions. Since many functions correspond to the fully wet case, we
# make use of the existing functionality and introduce a number of wrapper functions, that dispatch
# to the ShallowWaterEquations2D.

# Version for `TreeMesh`
function (boundary_condition::BoundaryConditionWaterHeight)(u_inner,
                                                            orientation,
                                                            direction, x, t,
                                                            surface_flux_functions,
                                                            equations::ShallowWaterEquationsWetDry2D)
    # Extract the gravitational acceleration
    g = equations.gravity

    # Get the water height and velocity from the inner state
    # TODO: remove Trixi.waterheight after merging main
    h_inner = Trixi.waterheight(u_inner, equations)
    v1_inner, v2_inner = velocity(u_inner, equations)

    # Extract the external water height from the boundary condition
    h_boundary = boundary_condition.h_boundary(t)

    # Calculate the boundary state based on the direction.
    # To extrapolate the external velocity assume that the Riemann invariant remains constant across
    # the incoming characteristic. In the case of inflow we assume that the tangential velocity at
    # the boundary is zero.
    if direction == 1 # x-
        v1_boundary = v1_inner +
                      2 * (sqrt(g * h_boundary) - sqrt(g * h_inner))
        v1_boundary > 0 ? hv2_boundary = zero(u_inner[3]) : hv2_boundary = u_inner[3]
        u_boundary = SVector(h_boundary, h_boundary * v1_boundary, hv2_boundary,
                             u_inner[4])
    elseif direction == 2 # x+
        v1_boundary = v1_inner -
                      2 * (sqrt(g * h_boundary) - sqrt(g * h_inner))
        v1_boundary < 0 ? hv2_boundary = zero(u_inner[3]) : hv2_boundary = u_inner[3]
        u_boundary = SVector(h_boundary, h_boundary * v1_boundary, hv2_boundary,
                             u_inner[4])
    elseif direction == 3 # y-
        v2_boundary = v2_inner +
                      2 * (sqrt(g * h_boundary) - sqrt(g * h_inner))
        v2_boundary > 0 ? hv1_boundary = zero(u_inner[2]) : hv1_boundary = u_inner[2]
        u_boundary = SVector(h_boundary, hv1_boundary, h_boundary * v2_boundary,
                             u_inner[4])
    elseif direction == 4 # y+
        v2_boundary = v2_inner -
                      2 * (sqrt(g * h_boundary) - sqrt(g * h_inner))
        v2_boundary < 0 ? hv1_boundary = zero(u_inner[2]) : hv1_boundary = u_inner[2]
        u_boundary = SVector(h_boundary, hv1_boundary, h_boundary * v2_boundary,
                             u_inner[4])
    end

    # Evaluate the conservative flux at the boundary
    flux = Trixi.flux(u_boundary, orientation, equations)

    # Return the conservative and nonconservative fluxes. 
    # The nonconservative part is zero as we assume a constant bottom topography at the boundary.
    return (flux, zero(u_inner))
end

# Version for `UnstructuredMesh2D` and `P4estMesh`
function (boundary_condition::BoundaryConditionWaterHeight)(u_inner,
                                                            normal_direction,
                                                            x, t,
                                                            surface_flux_functions,
                                                            equations::ShallowWaterEquationsWetDry2D)
    # Extract the  gravitational acceleration
    g = equations.gravity

    # Normalized normal vector
    normal = normal_direction / Trixi.norm(normal_direction)

    # Apply the rotation that maps `normal` onto the x-axis to `u_inner`.
    u_rotated = Trixi.rotate_to_x(u_inner, normal, equations)

    # Get the water height and velocity from the inner state
    h_inner = Trixi.waterheight(u_rotated, equations)
    v_inner_normal, _ = velocity(u_rotated, equations)

    # Extract the external water height from the boundary condition
    h_boundary = boundary_condition.h_boundary(t)

    # Calculate the boundary state in the rotated coordinate system.
    # To extrapolate the external velocity assume that the Riemann invariant remains constant across
    # the incoming characteristic. In the case of inflow we assume that the tangential velocity at
    # the boundary is zero.
    v_boundary_normal = v_inner_normal - 2 * (sqrt(g * h_boundary) - sqrt(g * h_inner))
    v_boundary_normal < 0 ? hv_boundary_tangential = zero(u_rotated[3]) :
    hv_boundary_tangential = u_rotated[3]

    u_boundary = SVector(h_boundary, h_boundary * v_boundary_normal,
                         hv_boundary_tangential, u_rotated[4])

    # Compute the boundary flux in the rotated coordinate system.
    flux = Trixi.flux(u_boundary, 1, equations)

    # Apply the back-rotation that maps the x-axis onto `normal` to the boundary flux.
    flux = Trixi.rotate_from_x(flux, normal, equations) * Trixi.norm(normal_direction)

    # Return the conservative and nonconservative fluxes. The nonconservative part is zero as we assume
    # a constant bottom topography at the boundary.
    return (flux, zero(u_inner))
end

# Version for `TreeMesh`
function (boundary_condition::BoundaryConditionMomentum)(u_inner,
                                                         orientation,
                                                         direction, x, t,
                                                         surface_flux_functions,
                                                         equations::ShallowWaterEquationsWetDry2D)
    # Extract the  gravitational acceleration
    g = equations.gravity

    # Get the water height and velocity from the inner state
    h_inner = Trixi.waterheight(u_inner, equations)
    v1_inner, v2_inner = velocity(u_inner, equations)

    # Extract the external momentum from the boundary condition
    hv1_boundary = boundary_condition.hv1_boundary(t)
    hv2_boundary = boundary_condition.hv2_boundary(t)

    # Calculate the boundary state based on the direction.
    # To extrapolate the external water height `h_boundary` assume that the Riemann invariant remains 
    # constant across the incoming characteristic. This requires to solve for the roots of a nonlinear function.
    # For convenience we substitute x = h_boundary and solve for x.
    if direction == 1 # x-
        fx = ZeroProblem(x -> 2 * sqrt(g) * x^(3 / 2) +
                              (v1_inner - 2 * sqrt(g * h_inner)) * x - hv1_boundary,
                         h_inner)
        h_boundary = solve(fx, Order2())
        if hv1_boundary > 0
            u_boundary = SVector(h_boundary, hv1_boundary, hv2_boundary, u_inner[4])
        else
            u_boundary = SVector(h_boundary, hv1_boundary, u_inner[3], u_inner[4])
        end
    elseif direction == 2 # x+
        fx = ZeroProblem(x -> 2 * sqrt(g) * x^(3 / 2) -
                              (v1_inner + 2 * sqrt(g * h_inner)) * x + hv1_boundary,
                         h_inner)
        h_boundary = solve(fx, Order2())
        if hv1_boundary < 0
            u_boundary = SVector(h_boundary, hv1_boundary, hv2_boundary, u_inner[4])
        else
            u_boundary = SVector(h_boundary, hv1_boundary, u_inner[3], u_inner[4])
        end
    elseif direction == 3 # y-
        fx = ZeroProblem(x -> 2 * sqrt(g) * x^(3 / 2) +
                              (v2_inner - 2 * sqrt(g * h_inner)) * x - hv2_boundary,
                         h_inner)
        h_boundary = solve(fx, Order2())
        if hv2_boundary > 0
            u_boundary = SVector(h_boundary, hv1_boundary, hv2_boundary, u_inner[4])
        else
            u_boundary = SVector(h_boundary, u_inner[2], hv2_boundary, u_inner[4])
        end
    elseif direction == 4 # y+
        fx = ZeroProblem(x -> 2 * sqrt(g) * x^(3 / 2) -
                              (v2_inner + 2 * sqrt(g * h_inner)) * x + hv2_boundary,
                         h_inner)
        h_boundary = solve(fx, Order2())
        if hv2_boundary < 0
            u_boundary = SVector(h_boundary, hv1_boundary, hv2_boundary, u_inner[4])
        else
            u_boundary = SVector(h_boundary, u_inner[2], hv2_boundary, u_inner[4])
        end
    end

    # Evaluate the conservative flux at the boundary
    flux = Trixi.flux(u_boundary, orientation, equations)

    # Return the conservative and nonconservative fluxes. 
    # The nonconservative part is zero as we assume a constant bottom topography at the boundary.
    return (flux, zero(u_inner))
end

# Version for `UnstructuredMesh2D` and `P4estMesh`
function (boundary_condition::BoundaryConditionMomentum)(u_inner,
                                                         normal_direction,
                                                         x, t,
                                                         surface_flux_functions,
                                                         equations::ShallowWaterEquationsWetDry2D)

    # Extract the  gravitational acceleration
    g = equations.gravity

    # Normalized normal vector
    normal = normal_direction / Trixi.norm(normal_direction)

    # Apply the rotation that maps `normal` onto the x-axis to `u_inner` and `hv_boundary``.
    u_rotated = Trixi.rotate_to_x(u_inner, normal, equations)

    # Get the water height and velocity from the inner state
    h_inner = Trixi.waterheight(u_rotated, equations)
    v_inner_normal, _ = velocity(u_rotated, equations)

    # Extract the external momentum from the boundary condition
    hv1_boundary = boundary_condition.hv1_boundary(t)
    hv2_boundary = boundary_condition.hv2_boundary(t)

    hv_boundary_normal = hv1_boundary * normal[1] + hv2_boundary * normal[2]
    hv_boundary_tangential = -hv1_boundary * normal[2] + hv2_boundary * normal[1]

    # Calculate the boundary state in the rotated coordinate system.
    # To extrapolate the external water height `h_boundary` assume that the Riemann invariant remains 
    # constant across the incoming characteristic. This requires to solve for the roots of a nonlinear function.
    # For convenience we substitute x = h_boundary and solve for x.
    fx = ZeroProblem(x -> 2 * sqrt(g) * x^(3 / 2) -
                          (v_inner_normal + 2 * sqrt(g * h_inner)) * x +
                          hv_boundary_normal, h_inner)
    h_boundary = solve(fx, Order2())

    hv_boundary_normal < 0 ? nothing : hv_boundary_tangential = u_rotated[3]

    u_boundary = SVector(h_boundary, hv_boundary_normal, hv_boundary_tangential,
                         u_inner[4])

    # Compute the boundary flux in the rotated coordinate system.
    flux = Trixi.flux(u_boundary, 1, equations)

    # Apply the back-rotation that maps the x-axis onto `normal` to the boundary flux.
    flux = Trixi.rotate_from_x(flux, normal, equations) * Trixi.norm(normal_direction)

    # Return the conservative and nonconservative fluxes. The nonconservative part is zero as we assume
    # a constant bottom topography at the boundary.
    return (flux, zero(u_inner))
end

# Set initial conditions at physical location `x` for time `t`
"""
    initial_condition_convergence_test(x, t, equations::ShallowWaterEquationsWetDry2D)

A smooth initial condition used for convergence tests in combination with
[`source_terms_convergence_test`](@ref)
(and [`Trixi.BoundaryConditionDirichlet`](@extref) in non-periodic domains).
"""
function Trixi.initial_condition_convergence_test(x, t,
                                                  equations::ShallowWaterEquationsWetDry2D)
    return Trixi.initial_condition_convergence_test(x, t,
                                                    equations.basic_swe)
end

"""
    source_terms_convergence_test(u, x, t, equations::ShallowWaterEquationsWetDry2D)

Source terms used for convergence tests in combination with
[`initial_condition_convergence_test`](@ref)
(and [`Trixi.BoundaryConditionDirichlet`](@extref) in non-periodic domains).

This manufactured solution source term is specifically designed for the bottom topography function
`b(x,y) = 2 + 0.5 * sin(sqrt(2)*pi*x) + 0.5 * sin(sqrt(2)*pi*y)`
as defined in [`initial_condition_convergence_test`](@ref).
"""
@inline function Trixi.source_terms_convergence_test(u, x, t,
                                                     equations::ShallowWaterEquationsWetDry2D)
    return Trixi.source_terms_convergence_test(u, x, t,
                                               equations.basic_swe)
end

"""
    initial_condition_weak_blast_wave(x, t, equations::ShallowWaterEquationsWetDry2D)

A weak blast wave discontinuity useful for testing, e.g., total energy conservation.
Note for the shallow water equations to the total energy acts as a mathematical entropy function.
"""
function Trixi.initial_condition_weak_blast_wave(x, t,
                                                 equations::ShallowWaterEquationsWetDry2D)
    return Trixi.initial_condition_weak_blast_wave(x, t,
                                                   equations.basic_swe)
end

"""
    boundary_condition_slip_wall(u_inner, normal_direction, x, t, surface_flux_function,
                                 equations::ShallowWaterEquationsWetDry2D)
Create a boundary state by reflecting the normal velocity component and keep
the tangential velocity component unchanged. The boundary water height is taken from
the internal value.
For details see Section 9.2.5 of the book:
- Eleuterio F. Toro (2001)
  Shock-Capturing Methods for Free-Surface Shallow Flows
  1st edition
  ISBN 0471987662
"""
@inline function Trixi.boundary_condition_slip_wall(u_inner,
                                                    normal_direction::AbstractVector,
                                                    x, t,
                                                    surface_flux_functions,
                                                    equations::ShallowWaterEquationsWetDry2D)
    surface_flux_function, nonconservative_flux_function = surface_flux_functions

    # normalize the outward pointing direction
    normal = normal_direction / norm(normal_direction)

    # compute the normal velocity
    u_normal = normal[1] * u_inner[2] + normal[2] * u_inner[3]

    # create the "external" boundary solution state
    u_boundary = SVector(u_inner[1],
                         u_inner[2] - 2.0 * u_normal * normal[1],
                         u_inner[3] - 2.0 * u_normal * normal[2],
                         u_inner[4])

    # calculate the boundary flux
    flux = surface_flux_function(u_inner, u_boundary, normal_direction, equations)
    noncons_flux = nonconservative_flux_function(u_inner, u_boundary, normal_direction,
                                                 equations)
    return flux, noncons_flux
end

"""
    boundary_condition_slip_wall(u_inner, orientation, direction, x, t,
                                 surface_flux_function, equations::ShallowWaterEquationsWetDry2D)

Should be used together with [`Trixi.TreeMesh`](@extref).
"""
@inline function Trixi.boundary_condition_slip_wall(u_inner, orientation,
                                                    direction, x, t,
                                                    surface_flux_functions,
                                                    equations::ShallowWaterEquationsWetDry2D)
    surface_flux_function, nonconservative_flux_function = surface_flux_functions

    ## get the appropriate normal vector from the orientation
    if orientation == 1
        u_boundary = SVector(u_inner[1], -u_inner[2], u_inner[3], u_inner[4])
    else # orientation == 2
        u_boundary = SVector(u_inner[1], u_inner[2], -u_inner[3], u_inner[4])
    end

    # Calculate boundary flux
    if iseven(direction) # u_inner is "left" of boundary, u_boundary is "right" of boundary
        flux = surface_flux_function(u_inner, u_boundary, orientation, equations)
        noncons_flux = nonconservative_flux_function(u_inner, u_boundary, orientation,
                                                     equations)
    else # u_boundary is "left" of boundary, u_inner is "right" of boundary
        flux = surface_flux_function(u_boundary, u_inner, orientation, equations)
        noncons_flux = nonconservative_flux_function(u_boundary, u_inner, orientation,
                                                     equations)
    end

    return flux, noncons_flux
end

# Calculate 1D flux for a single point
# Note, the bottom topography has no flux
@inline function Trixi.flux(u, orientation::Integer,
                            equations::ShallowWaterEquationsWetDry2D)
    Trixi.flux(u, orientation, equations.basic_swe)
end

# Calculate 1D flux for a single point in the normal direction
# Note, this directional vector is not normalized and the bottom topography has no flux
@inline function Trixi.flux(u, normal_direction::AbstractVector,
                            equations::ShallowWaterEquationsWetDry2D)
    Trixi.flux(u, normal_direction,
               equations.basic_swe)
end

"""
    flux_nonconservative_wintermeyer_etal(u_ll, u_rr, orientation::Integer,
                                          equations::ShallowWaterEquationsWetDry2D)
    flux_nonconservative_wintermeyer_etal(u_ll, u_rr,
                                          normal_direction::AbstractVector,
                                          equations::ShallowWaterEquationsWetDry2D)

Non-symmetric two-point volume flux discretizing the nonconservative (source) term
that contains the gradient of the bottom topography [`ShallowWaterEquationsWetDry2D`](@ref).

For the `surface_flux` either [`flux_wintermeyer_etal`](@ref) or [`flux_fjordholm_etal`](@ref) can
be used to ensure well-balancedness and entropy conservation.

Further details are available in the papers:
- Niklas Wintermeyer, Andrew R. Winters, Gregor J. Gassner and David A. Kopriva (2017)
  An entropy stable nodal discontinuous Galerkin method for the two dimensional
  shallow water equations on unstructured curvilinear meshes with discontinuous bathymetry
  [DOI: 10.1016/j.jcp.2017.03.036](https://doi.org/10.1016/j.jcp.2017.03.036)
- Patrick Ersing, Andrew R. Winters (2023)
  An entropy stable discontinuous Galerkin method for the two-layer shallow water equations on
  curvilinear meshes
  [DOI: 10.48550/arXiv.2306.12699](https://doi.org/10.48550/arXiv.2306.12699)
"""
@inline function Trixi.flux_nonconservative_wintermeyer_etal(u_ll, u_rr,
                                                             orientation::Integer,
                                                             equations::ShallowWaterEquationsWetDry2D)
    Trixi.flux_nonconservative_wintermeyer_etal(u_ll, u_rr, orientation,
                                                equations.basic_swe)
end

@inline function Trixi.flux_nonconservative_wintermeyer_etal(u_ll, u_rr,
                                                             normal_direction::AbstractVector,
                                                             equations::ShallowWaterEquationsWetDry2D)
    return Trixi.flux_nonconservative_wintermeyer_etal(u_ll, u_rr,
                                                       normal_direction,
                                                       equations.basic_swe)
end

"""
    flux_nonconservative_fjordholm_etal(u_ll, u_rr, orientation::Integer,
                                        equations::ShallowWaterEquationsWetDry2D)
    flux_nonconservative_fjordholm_etal(u_ll, u_rr,
                                        normal_direction::AbstractVector,
                                        equations::ShallowWaterEquationsWetDry2D)

Non-symmetric two-point surface flux discretizing the nonconservative (source) term of
that contains the gradient of the bottom topography [`ShallowWaterEquationsWetDry2D`](@ref).

This flux can be used together with [`flux_fjordholm_etal`](@ref) at interfaces to ensure entropy
conservation and well-balancedness.

Further details for the original finite volume formulation are available in
- Ulrik S. Fjordholm, Siddhartha Mishr and Eitan Tadmor (2011)
  Well-balanced and energy stable schemes for the shallow water equations with discontinuous topography
  [DOI: 10.1016/j.jcp.2011.03.042](https://doi.org/10.1016/j.jcp.2011.03.042)
and for curvilinear 2D case in the paper:
- Niklas Wintermeyer, Andrew R. Winters, Gregor J. Gassner and David A. Kopriva (2017)
  An entropy stable nodal discontinuous Galerkin method for the two dimensional
  shallow water equations on unstructured curvilinear meshes with discontinuous bathymetry
  [DOI: 10.1016/j.jcp.2017.03.036](https://doi.org/10.1016/j.jcp.2017.03.036)
"""
@inline function Trixi.flux_nonconservative_fjordholm_etal(u_ll, u_rr,
                                                           orientation::Integer,
                                                           equations::ShallowWaterEquationsWetDry2D)
    Trixi.flux_nonconservative_fjordholm_etal(u_ll, u_rr, orientation,
                                              equations.basic_swe)
end

@inline function Trixi.flux_nonconservative_fjordholm_etal(u_ll, u_rr,
                                                           normal_direction::AbstractVector,
                                                           equations::ShallowWaterEquationsWetDry2D)
    Trixi.flux_nonconservative_fjordholm_etal(u_ll, u_rr,
                                              normal_direction,
                                              equations.basic_swe)
end

"""
    hydrostatic_reconstruction_audusse_etal(u_ll, u_rr, orientation_or_normal_direction,
                                            equations::ShallowWaterEquationsWetDry2D)

A particular type of hydrostatic reconstruction on the water height to guarantee well-balancedness
for a general bottom topography [`ShallowWaterEquationsWetDry2D`](@ref). The reconstructed solution states
`u_ll_star` and `u_rr_star` variables are used to evaluate the surface numerical flux at the interface.
Use in combination with the generic numerical flux routine [`Trixi.FluxHydrostaticReconstruction`](@extref).

Further details for the hydrostatic reconstruction and its motivation can be found in
- Emmanuel Audusse, François Bouchut, Marie-Odile Bristeau, Rupert Klein, and Benoit Perthame (2004)
  A fast and stable well-balanced scheme with hydrostatic reconstruction for shallow water flows
  [DOI: 10.1137/S1064827503431090](https://doi.org/10.1137/S1064827503431090)
"""
@inline function Trixi.hydrostatic_reconstruction_audusse_etal(u_ll, u_rr,
                                                               equations::ShallowWaterEquationsWetDry2D)
    return Trixi.hydrostatic_reconstruction_audusse_etal(u_ll, u_rr,
                                                         equations.basic_swe)
end

"""
    hydrostatic_reconstruction_chen_noelle(u_ll, u_rr, orientation::Integer,
                                           equations::ShallowWaterEquationsWetDry2D)

A particular type of hydrostatic reconstruction of the water height to guarantee well-balancedness
for a general bottom topography of the [`ShallowWaterEquationsWetDry2D`](@ref). The reconstructed solution states
`u_ll_star` and `u_rr_star` variables are then used to evaluate the surface numerical flux at the interface.
The key idea is a linear reconstruction of the bottom and water height at the interfaces using subcells.
Use in combination with the generic numerical flux routine [`Trixi.FluxHydrostaticReconstruction`](@extref).

Further details on this hydrostatic reconstruction and its motivation can be found in
- Guoxian Chen and Sebastian Noelle (2017)
  A new hydrostatic reconstruction scheme based on subcell reconstructions
  [DOI:10.1137/15M1053074](https://dx.doi.org/10.1137/15M1053074)
"""
@inline function hydrostatic_reconstruction_chen_noelle(u_ll, u_rr,
                                                        equations::ShallowWaterEquationsWetDry2D)
    # Unpack left and right water heights and bottom topographies
    h_ll, _, _, b_ll = u_ll
    h_rr, _, _, b_rr = u_rr

    # Get the velocities on either side
    v1_ll, v2_ll = velocity(u_ll, equations)
    v1_rr, v2_rr = velocity(u_rr, equations)

    H_ll = b_ll + h_ll
    H_rr = b_rr + h_rr

    b_star = min(max(b_ll, b_rr), min(H_ll, H_rr))

    # Compute the reconstructed water heights
    h_ll_star = min(H_ll - b_star, h_ll)
    h_rr_star = min(H_rr - b_star, h_rr)

    # Set the water height to be at least the value stored in the variable threshold after
    # the hydrostatic reconstruction is applied and before the numerical flux is calculated
    # to avoid numerical problem with arbitrary small values. Interfaces with a water height
    # lower or equal to the threshold can be declared as dry.
    # The default value for `threshold_wet` is ≈5*eps(), or 1e-15 in double precision, is set
    # in the `ShallowWaterEquationsWetDry2D` struct. This threshold value can be changed in the constructor
    # call of this equation struct in an elixir.
    threshold = equations.threshold_wet

    if (h_ll_star <= threshold)
        h_ll_star = threshold
        v1_ll = zero(v1_ll)
        v2_ll = zero(v2_ll)
    end

    if (h_rr_star <= threshold)
        h_rr_star = threshold
        v1_rr = zero(v1_rr)
        v2_rr = zero(v2_rr)
    end

    # Create the conservative variables using the reconstruted water heights
    u_ll_star = SVector(h_ll_star, h_ll_star * v1_ll, h_ll_star * v2_ll, b_ll)
    u_rr_star = SVector(h_rr_star, h_rr_star * v1_rr, h_rr_star * v2_rr, b_rr)

    return u_ll_star, u_rr_star
end

"""
    flux_nonconservative_audusse_etal(u_ll, u_rr, orientation::Integer,
                                      equations::ShallowWaterEquationsWetDry2D)
    flux_nonconservative_audusse_etal(u_ll, u_rr,
                                      normal_direction::AbstractVector,
                                      equations::ShallowWaterEquationsWetDry2D)

Non-symmetric two-point surface flux that discretizes the nonconservative (source) term.
The discretization uses the [`hydrostatic_reconstruction_audusse_etal`](@ref) on the conservative
variables.

This hydrostatic reconstruction ensures that the finite volume numerical fluxes remain
well-balanced for discontinuous bottom topographies [`ShallowWaterEquationsWetDry2D`](@ref).
Should be used together with [`Trixi.FluxHydrostaticReconstruction`](@extref) and
[`hydrostatic_reconstruction_audusse_etal`](@ref) in the surface flux to ensure consistency.

Further details for the hydrostatic reconstruction and its motivation can be found in
- Emmanuel Audusse, François Bouchut, Marie-Odile Bristeau, Rupert Klein, and Benoit Perthame (2004)
  A fast and stable well-balanced scheme with hydrostatic reconstruction for shallow water flows
  [DOI: 10.1137/S1064827503431090](https://doi.org/10.1137/S1064827503431090)
"""
@inline function Trixi.flux_nonconservative_audusse_etal(u_ll, u_rr,
                                                         orientation::Integer,
                                                         equations::ShallowWaterEquationsWetDry2D)
    return Trixi.flux_nonconservative_audusse_etal(u_ll, u_rr, orientation,
                                                   equations.basic_swe)
end

@inline function Trixi.flux_nonconservative_audusse_etal(u_ll, u_rr,
                                                         normal_direction::AbstractVector,
                                                         equations::ShallowWaterEquationsWetDry2D)
    return Trixi.flux_nonconservative_audusse_etal(u_ll, u_rr,
                                                   normal_direction,
                                                   equations.basic_swe)
end

"""
    flux_nonconservative_chen_noelle(u_ll, u_rr,
                                     orientation::Integer,
                                     equations::ShallowWaterEquationsWetDry2D)
    flux_nonconservative_chen_noelle(u_ll, u_rr,
                                     normal_direction::AbstractVector,
                                     equations::ShallowWaterEquationsWetDry2D)

Non-symmetric two-point surface flux that discretizes the nonconservative (source) term.
The discretization uses the [`hydrostatic_reconstruction_chen_noelle`](@ref) on the conservative
variables.

Should be used together with [`Trixi.FluxHydrostaticReconstruction`](@extref) and
[`hydrostatic_reconstruction_chen_noelle`](@ref) in the surface flux to ensure consistency.

Further details on the hydrostatic reconstruction and its motivation can be found in
- Guoxian Chen and Sebastian Noelle (2017)
  A new hydrostatic reconstruction scheme based on subcell reconstructions
  [DOI:10.1137/15M1053074](https://dx.doi.org/10.1137/15M1053074)
"""
@inline function flux_nonconservative_chen_noelle(u_ll, u_rr, orientation::Integer,
                                                  equations::ShallowWaterEquationsWetDry2D)
    # Pull the water height and bottom topography on the left
    h_ll, _, _, b_ll = u_ll
    h_rr, _, _, b_rr = u_rr

    H_ll = h_ll + b_ll
    H_rr = h_rr + b_rr

    b_star = min(max(b_ll, b_rr), min(H_ll, H_rr))

    # Create the hydrostatic reconstruction for the left solution state
    u_ll_star, _ = hydrostatic_reconstruction_chen_noelle(u_ll, u_rr, equations)

    # Copy the reconstructed water height for easier to read code
    h_ll_star = u_ll_star[1]

    z = zero(eltype(u_ll))

    g = equations.gravity
    if orientation == 1
        f = SVector(z,
                    -g * (h_ll_star + h_ll) * (b_ll - b_star),
                    z, z)
    else # orientation == 2
        f = SVector(z, z,
                    -g * (h_ll_star + h_ll) * (b_ll - b_star),
                    z)
    end

    return f
end

@inline function flux_nonconservative_chen_noelle(u_ll, u_rr,
                                                  normal_direction::AbstractVector,
                                                  equations::ShallowWaterEquationsWetDry2D)
    # Pull the water height and bottom topography on the left
    h_ll, _, _, b_ll = u_ll
    h_rr, _, _, b_rr = u_rr

    H_ll = h_ll + b_ll
    H_rr = h_rr + b_rr

    b_star = min(max(b_ll, b_rr), min(H_ll, H_rr))

    # Create the hydrostatic reconstruction for the left solution state
    u_ll_star, _ = hydrostatic_reconstruction_chen_noelle(u_ll, u_rr, equations)

    # Copy the reconstructed water height for easier to read code
    h_ll_star = u_ll_star[1]

    f2 = -normal_direction[1] * equations.gravity * (h_ll_star + h_ll) *
         (b_ll - b_star)
    f3 = -normal_direction[2] * equations.gravity * (h_ll_star + h_ll) *
         (b_ll - b_star)

    # First and last equations do not have a nonconservative flux
    f1 = f4 = zero(eltype(u_ll))

    return SVector(f1, f2, f3, f4)
end

"""
    flux_fjordholm_etal(u_ll, u_rr, orientation_or_normal_direction,
                        equations::ShallowWaterEquationsWetDry2D)

Total energy conservative (mathematical entropy for shallow water equations). When the bottom topography
is nonzero this should only be used as a surface flux otherwise the scheme will not be well-balanced.
For well-balancedness in the volume flux use [`flux_wintermeyer_etal`](@ref).

Details are available in Eq. (4.1) in the paper:
- Ulrik S. Fjordholm, Siddhartha Mishr and Eitan Tadmor (2011)
  Well-balanced and energy stable schemes for the shallow water equations with discontinuous topography
  [DOI: 10.1016/j.jcp.2011.03.042](https://doi.org/10.1016/j.jcp.2011.03.042)
"""
@inline function Trixi.flux_fjordholm_etal(u_ll, u_rr, orientation::Integer,
                                           equations::ShallowWaterEquationsWetDry2D)
    Trixi.flux_fjordholm_etal(u_ll, u_rr, orientation,
                              equations.basic_swe)
end

@inline function Trixi.flux_fjordholm_etal(u_ll, u_rr, normal_direction::AbstractVector,
                                           equations::ShallowWaterEquationsWetDry2D)
    return Trixi.flux_fjordholm_etal(u_ll, u_rr, normal_direction,
                                     equations.basic_swe)
end

"""
    flux_wintermeyer_etal(u_ll, u_rr, orientation_or_normal_direction,
                          equations::ShallowWaterEquationsWetDry2D)

Total energy conservative (mathematical entropy for shallow water equations) split form.
When the bottom topography is nonzero this scheme will be well-balanced when used as a `volume_flux`.
For the `surface_flux` either [`flux_wintermeyer_etal`](@ref) or [`flux_fjordholm_etal`](@ref) can
be used to ensure well-balancedness and entropy conservation.

Further details are available in Theorem 1 of the paper:
- Niklas Wintermeyer, Andrew R. Winters, Gregor J. Gassner and David A. Kopriva (2017)
  An entropy stable nodal discontinuous Galerkin method for the two dimensional
  shallow water equations on unstructured curvilinear meshes with discontinuous bathymetry
  [DOI: 10.1016/j.jcp.2017.03.036](https://doi.org/10.1016/j.jcp.2017.03.036)
"""
@inline function Trixi.flux_wintermeyer_etal(u_ll, u_rr, orientation::Integer,
                                             equations::ShallowWaterEquationsWetDry2D)
    return Trixi.flux_wintermeyer_etal(u_ll, u_rr, orientation,
                                       equations.basic_swe)
end

@inline function Trixi.flux_wintermeyer_etal(u_ll, u_rr,
                                             normal_direction::AbstractVector,
                                             equations::ShallowWaterEquationsWetDry2D)
    return Trixi.flux_wintermeyer_etal(u_ll, u_rr, normal_direction,
                                       equations.basic_swe)
end

# Specialized `DissipationLocalLaxFriedrichs` to avoid spurious dissipation in the bottom topography
@inline function (dissipation::DissipationLocalLaxFriedrichs)(u_ll, u_rr,
                                                              orientation_or_normal_direction,
                                                              equations::ShallowWaterEquationsWetDry2D)
    return (dissipation::DissipationLocalLaxFriedrichs)(u_ll, u_rr,
                                                        orientation_or_normal_direction,
                                                        equations.basic_swe)
end

# Specialized `FluxHLL` to avoid spurious dissipation in the bottom topography
@inline function (numflux::FluxHLL)(u_ll, u_rr, orientation_or_normal_direction,
                                    equations::ShallowWaterEquationsWetDry2D)
    λ_min, λ_max = numflux.min_max_speed(u_ll, u_rr, orientation_or_normal_direction,
                                         equations)

    if λ_min >= 0 && λ_max >= 0
        return flux(u_ll, orientation_or_normal_direction, equations)
    elseif λ_max <= 0 && λ_min <= 0
        return flux(u_rr, orientation_or_normal_direction, equations)
    else
        f_ll = flux(u_ll, orientation_or_normal_direction, equations)
        f_rr = flux(u_rr, orientation_or_normal_direction, equations)
        inv_λ_max_minus_λ_min = inv(λ_max - λ_min)
        factor_ll = λ_max * inv_λ_max_minus_λ_min
        factor_rr = λ_min * inv_λ_max_minus_λ_min
        factor_diss = λ_min * λ_max * inv_λ_max_minus_λ_min
        diss = u_rr - u_ll
        return factor_ll * f_ll - factor_rr * f_rr +
               factor_diss * SVector(diss[1], diss[2], diss[3], zero(eltype(u_ll)))
    end
end

"""
    dissipation_roe(u_ll, u_rr, orientation_or_normal_direction,
                                    equations::ShallowWaterEquationsWetDry2D)
Roe-type dissipation term for the [`ShallowWaterEquationsWetDry2D`](@ref). To create the classical Roe solver,
this dissipation term can be combined with [`Trixi.flux_central`](@extref) using [`Trixi.FluxPlusDissipation`](@extref).

For details on the Roe linearization see Chapter 15.3.2 and Chapter 21.7 for the two-dimensional
shallow water equations of the book:
- Randall J. LeVeque (2002)
  Finite Volume Methods for Hyperbolic Problems
  [DOI: 10.1017/CBO9780511791253](https://doi.org/10.1017/CBO9780511791253)
"""
@inline function dissipation_roe(u_ll, u_rr, normal_direction::AbstractVector,
                                 equations::ShallowWaterEquationsWetDry2D)
    g = equations.gravity
    z = zero(eltype(u_ll))

    # Use the `normal_vector` to match how derived
    s_hat = Trixi.norm(normal_direction)
    # Normalize the vector without using `normalize` since we need to multiply by the `s_hat` later
    normal = normal_direction / s_hat

    # Get velocities and waterheights
    h_ll = waterheight(u_ll, equations)
    h_rr = waterheight(u_rr, equations)
    v1_ll, v2_ll = velocity(u_ll, equations)
    v1_rr, v2_rr = velocity(u_rr, equations)

    # Compute Roe averages
    h_avg = 0.5f0 * (h_ll + h_rr)
    v1_avg = (sqrt(h_ll) * v1_ll + sqrt(h_rr) * v1_rr) /
             (sqrt(h_ll) + sqrt(h_rr))
    v2_avg = (sqrt(h_ll) * v2_ll + sqrt(h_rr) * v2_rr) /
             (sqrt(h_ll) + sqrt(h_rr))
    c_avg = (sqrt(g * h_avg))
    vn_avg = normal[1] * v1_avg + normal[2] * v2_avg

    # Compute the eigenvalues
    λ1 = vn_avg - c_avg
    λ2 = vn_avg
    λ3 = vn_avg + c_avg

    # Eigenvector matrix
    r11 = 1
    r12 = 0
    r13 = 1

    r21 = v1_avg - c_avg * normal[1]
    r22 = -normal[2]
    r23 = v1_avg + c_avg * normal[1]

    r31 = v2_avg - c_avg * normal[2]
    r32 = normal[1]
    r33 = v2_avg + c_avg * normal[2]

    R = @SMatrix [[r11 r12 r13]; [r21 r22 r23]; [r31 r32 r33]]

    # Inverse eigenvector matrix
    inv_2c = inv(2 * c_avg)

    r11_inv = (vn_avg + c_avg) * inv_2c
    r12_inv = -normal[1] * inv_2c
    r13_inv = -normal[2] * inv_2c

    r21_inv = -(-normal[2] * v1_avg + normal[1] * v2_avg)
    r22_inv = -normal[2]
    r23_inv = normal[1]

    r31_inv = -(vn_avg - c_avg) * inv_2c
    r32_inv = normal[1] * inv_2c
    r33_inv = normal[2] * inv_2c

    R_inv = @SMatrix [[r11_inv r12_inv r13_inv]; [r21_inv r22_inv r23_inv];
                      [r31_inv r32_inv r33_inv]]

    # Eigenvalue absolute value matrix
    Λ_abs = @SMatrix [[abs(λ1) z z]; [z abs(λ2) z]; [z z abs(λ3)]]

    # Compute the jump in conserved variables, excluding the bottom topography
    u_jump = @views (u_rr - u_ll)[1:3]

    diss = SVector(-0.5f0 * R * Λ_abs * R_inv * u_jump)

    return SVector(diss[1], diss[2], diss[3], z) * s_hat
end

@inline function dissipation_roe(u_ll, u_rr, orientation::Integer,
                                 equations::ShallowWaterEquationsWetDry2D)
    if orientation == 1
        return dissipation_roe(u_ll, u_rr, SVector(1, 0), equations)
    else # orientation == 2
        return dissipation_roe(u_ll, u_rr, SVector(0, 1), equations)
    end
end

"""
    min_max_speed_chen_noelle(u_ll, u_rr, orientation::Integer,
                              equations::ShallowWaterEquations2D)
    min_max_speed_chen_noelle(u_ll, u_rr, normal_direction::AbstractVector,
                              equations::ShallowWaterEquations2D)

Special estimate of the minimal and maximal wave speed of the shallow water equations for
the left and right states `u_ll, u_rr`. These approximate speeds are used for the HLL-type
numerical flux [`flux_hll_chen_noelle`](@ref). These wave speed estimates
together with a particular hydrostatic reconstruction technique guarantee
that the numerical flux is positive and satisfies an entropy inequality.

Further details on this hydrostatic reconstruction and its motivation can be found in
the reference below. The definition of the wave speeds are given in Equation (2.20).
- Guoxian Chen and Sebastian Noelle (2017)
  A new hydrostatic reconstruction scheme based on subcell reconstructions
  [DOI:10.1137/15M1053074](https://dx.doi.org/10.1137/15M1053074)
"""
@inline function min_max_speed_chen_noelle(u_ll, u_rr, orientation::Integer,
                                           equations::ShallowWaterEquationsWetDry2D)
    h_ll = waterheight(u_ll, equations)
    v1_ll, v2_ll = velocity(u_ll, equations)
    h_rr = waterheight(u_rr, equations)
    v1_rr, v2_rr = velocity(u_rr, equations)

    a_ll = sqrt(equations.gravity * h_ll)
    a_rr = sqrt(equations.gravity * h_rr)

    if orientation == 1 # x-direction
        λ_min = min(v1_ll - a_ll, v1_rr - a_rr, zero(eltype(u_ll)))
        λ_max = max(v1_ll + a_ll, v1_rr + a_rr, zero(eltype(u_ll)))
    else # y-direction
        λ_min = min(v2_ll - a_ll, v2_rr - a_rr, zero(eltype(u_ll)))
        λ_max = max(v2_ll + a_ll, v2_rr + a_rr, zero(eltype(u_ll)))
    end

    return λ_min, λ_max
end

@inline function min_max_speed_chen_noelle(u_ll, u_rr, normal_direction::AbstractVector,
                                           equations::ShallowWaterEquationsWetDry2D)
    h_ll = waterheight(u_ll, equations)
    v1_ll, v2_ll = velocity(u_ll, equations)
    h_rr = waterheight(u_rr, equations)
    v1_rr, v2_rr = velocity(u_rr, equations)

    v_normal_ll = v1_ll * normal_direction[1] + v2_ll * normal_direction[2]
    v_normal_rr = v1_rr * normal_direction[1] + v2_rr * normal_direction[2]

    norm_ = norm(normal_direction)

    a_ll = sqrt(equations.gravity * h_ll) * norm_
    a_rr = sqrt(equations.gravity * h_rr) * norm_

    λ_min = min(v_normal_ll - a_ll, v_normal_rr - a_rr, zero(eltype(u_ll)))
    λ_max = max(v_normal_ll + a_ll, v_normal_rr + a_rr, zero(eltype(u_ll)))

    return λ_min, λ_max
end

@inline function Trixi.max_abs_speeds(u, equations::ShallowWaterEquationsWetDry2D)
    return Trixi.max_abs_speeds(u,
                                equations.basic_swe)
end

# Calculate estimates for minimum and maximum wave speeds for HLL-type fluxes
@inline function Trixi.min_max_speed_naive(u_ll, u_rr, orientation::Integer,
                                           equations::ShallowWaterEquationsWetDry2D)
    return Trixi.min_max_speed_naive(u_ll, u_rr, orientation,
                                     equations.basic_swe)
end

@inline function Trixi.min_max_speed_naive(u_ll, u_rr, normal_direction::AbstractVector,
                                           equations::ShallowWaterEquationsWetDry2D)
    return Trixi.min_max_speed_naive(u_ll, u_rr, normal_direction,
                                     equations.basic_swe)
end

# More refined estimates for minimum and maximum wave speeds for HLL-type fluxes
@inline function Trixi.min_max_speed_davis(u_ll, u_rr, orientation::Integer,
                                           equations::ShallowWaterEquationsWetDry2D)
    return Trixi.min_max_speed_davis(u_ll, u_rr, orientation,
                                     equations.basic_swe)
end

@inline function Trixi.min_max_speed_davis(u_ll, u_rr, normal_direction::AbstractVector,
                                           equations::ShallowWaterEquationsWetDry2D)
    return Trixi.min_max_speed_davis(u_ll, u_rr, normal_direction,
                                     equations.basic_swe)
end

@inline function Trixi.min_max_speed_einfeldt(u_ll, u_rr, orientation::Integer,
                                              equations::ShallowWaterEquationsWetDry2D)
    return Trixi.min_max_speed_einfeldt(u_ll, u_rr, orientation,
                                        equations.basic_swe)
end

@inline function Trixi.min_max_speed_einfeldt(u_ll, u_rr,
                                              normal_direction::AbstractVector,
                                              equations::ShallowWaterEquationsWetDry2D)
    return Trixi.min_max_speed_einfeldt(u_ll, u_rr, normal_direction,
                                        equations.basic_swe)
end

@inline function Trixi.rotate_to_x(u, normal_vector,
                                   equations::ShallowWaterEquationsWetDry2D)
    # cos and sin of the angle between the x-axis and the normalized normal_vector are
    # the normalized vector's x and y coordinates respectively (see unit circle).
    c = normal_vector[1]
    s = normal_vector[2]

    # Apply the 2D rotation matrix with normal and tangent directions of the form
    # [ 1    0    0   0;
    #   0   n_1  n_2  0;
    #   0   t_1  t_2  0;
    #   0    0    0   1 ]
    # where t_1 = -n_2 and t_2 = n_1

    return SVector(u[1],
                   c * u[2] + s * u[3],
                   -s * u[2] + c * u[3],
                   u[4])
end

@inline function Trixi.rotate_from_x(u, normal_vector,
                                     equations::ShallowWaterEquationsWetDry2D)
    # cos and sin of the angle between the x-axis and the normalized normal_vector are
    # the normalized vector's x and y coordinates respectively (see unit circle).
    c = normal_vector[1]
    s = normal_vector[2]

    # Apply the 2D back-rotation matrix with normal and tangent directions of the form
    # [ 1    0    0   0;
    #   0   n_1  t_1  0;
    #   0   n_2  t_2  0;
    #   0    0    0   1 ]
    # where t_1 = -n_2 and t_2 = n_1

    return SVector(u[1],
                   c * u[2] - s * u[3],
                   s * u[2] + c * u[3],
                   u[4])
end

# Helper function to extract the velocity vector from the conservative variables
@inline function Trixi.velocity(u, equations::ShallowWaterEquationsWetDry2D)
    return Trixi.velocity(u, equations.basic_swe)
end

# Convert conservative variables to primitive
@inline function Trixi.cons2prim(u, equations::ShallowWaterEquationsWetDry2D)
    return Trixi.cons2prim(u, equations.basic_swe)
end

# Convert conservative variables to entropy
# Note, only the first three are the entropy variables, the fourth entry still
# just carries the bottom topography values for convenience
@inline function Trixi.cons2entropy(u, equations::ShallowWaterEquationsWetDry2D)
    return Trixi.cons2entropy(u,
                              equations.basic_swe)
end

# Convert entropy variables to conservative
@inline function Trixi.entropy2cons(w, equations::ShallowWaterEquationsWetDry2D)
    return Trixi.entropy2cons(w,
                              equations.basic_swe)
end

# Convert primitive to conservative variables
@inline function Trixi.prim2cons(prim, equations::ShallowWaterEquationsWetDry2D)
    return Trixi.prim2cons(prim,
                           equations.basic_swe)
end

@inline function Trixi.waterheight(u, equations::ShallowWaterEquationsWetDry2D)
    return waterheight(u,
                       equations.basic_swe)
end

@inline function Trixi.pressure(u, equations::ShallowWaterEquationsWetDry2D)
    return Trixi.pressure(u, equations.basic_swe)
end

@inline function Trixi.waterheight_pressure(u, equations::ShallowWaterEquationsWetDry2D)
    return Trixi.waterheight(u, equations) * Trixi.pressure(u, equations)
end

# Entropy function for the shallow water equations is the total energy
@inline function Trixi.entropy(cons, equations::ShallowWaterEquationsWetDry2D)
    Trixi.energy_total(cons, equations)
end

# Calculate total energy for a conservative state `cons`
@inline function Trixi.energy_total(cons, equations::ShallowWaterEquationsWetDry2D)
    Trixi.energy_total(cons, equations.basic_swe)
end

# Calculate kinetic energy for a conservative state `cons`
@inline function Trixi.energy_kinetic(u, equations::ShallowWaterEquationsWetDry2D)
    Trixi.energy_kinetic(u, equations.basic_swe)
end

# Calculate potential energy for a conservative state `cons`
@inline function Trixi.energy_internal(cons, equations::ShallowWaterEquationsWetDry2D)
    return energy_total(cons, equations) - energy_kinetic(cons, equations)
end

# Calculate the error for the "lake-at-rest" test case where H = h+b should
# be a constant value over time. Note, assumes there is a single reference
# water height `H0` with which to compare.
@inline function Trixi.lake_at_rest_error(u, equations::ShallowWaterEquationsWetDry2D)
    h, _, _, b = u

    # For well-balancedness testing with possible wet/dry regions the reference
    # water height `H0` accounts for the possibility that the bottom topography
    # can emerge out of the water as well as for the threshold offset to avoid
    # division by a "hard" zero water heights as well.
    H0_wet_dry = max(equations.H0, b + equations.threshold_limiter)

    return abs(H0_wet_dry - (h + b))
end
end # @muladd<|MERGE_RESOLUTION|>--- conflicted
+++ resolved
@@ -88,12 +88,7 @@
 # The reference total water height H0 defaults to 0.0 but is used for the "lake-at-rest"
 # well-balancedness test cases.
 # Strict default values for thresholds that performed well in many numerical experiments
-<<<<<<< HEAD
-function ShallowWaterEquationsWetDry2D(; gravity_constant, H0 = zero(gravity_constant),
-                                       f0 = 0.0, beta = 0.0,
-=======
 function ShallowWaterEquationsWetDry2D(; gravity, H0 = zero(gravity),
->>>>>>> 2267af42
                                        threshold_limiter = nothing,
                                        threshold_wet = nothing,
                                        threshold_partially_wet = nothing,
@@ -116,14 +111,9 @@
     # `ShallowWaterEquationsWetDry2D` for convenience.
     basic_swe = ShallowWaterEquations2D(gravity, H0)
 
-<<<<<<< HEAD
-    ShallowWaterEquationsWetDry2D(gravity_constant, H0, f0, beta, threshold_limiter,
-                                  threshold_wet, threshold_partially_wet, basic_swe)
-=======
     ShallowWaterEquationsWetDry2D(gravity, H0, threshold_limiter,
                                   threshold_wet, threshold_partially_wet,
                                   threshold_desingularization, basic_swe)
->>>>>>> 2267af42
 end
 
 Trixi.have_nonconservative_terms(::ShallowWaterEquationsWetDry2D) = True()
