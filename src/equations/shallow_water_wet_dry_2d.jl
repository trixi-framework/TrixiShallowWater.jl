# By default, Julia/LLVM does not use fused multiply-add operations (FMAs).
# Since these FMAs can increase the performance of many numerical algorithms,
# we need to opt-in explicitly.
# See https://ranocha.de/blog/Optimizing_EC_Trixi for further details.
@muladd begin
#! format: noindent

# TODO: update this docstring (and probably others) to include `threshold_partially_wet` too

@doc raw"""
    ShallowWaterEquationsWetDry2D(; gravity, H0 = 0, threshold_limiter = nothing, threshold_wet = nothing)

Shallow water equations (SWE) in two space dimensions. The equations are given by
```math
\begin{aligned}
  \frac{\partial h}{\partial t} + \frac{\partial}{\partial x}(h v_1)
    + \frac{\partial}{\partial y}(h v_2) &= 0 \\
    \frac{\partial}{\partial t}(h v_1) + \frac{\partial}{\partial x}\left(h v_1^2 + \frac{g}{2}h^2\right)
    + \frac{\partial}{\partial y}(h v_1 v_2) + g h \frac{\partial b}{\partial x} &= 0 \\
    \frac{\partial}{\partial t}(h v_2) + \frac{\partial}{\partial x}(h v_1 v_2)
    + \frac{\partial}{\partial y}\left(h v_2^2 + \frac{g}{2}h^2\right) + g h \frac{\partial b}{\partial y} &= 0.
\end{aligned}
```
The unknown quantities of the SWE are the water height ``h`` and the velocities ``\mathbf{v} = (v_1, v_2)^T``.
The gravitational constant is denoted by `g` and the (possibly) variable bottom topography function ``b(x,y)``.
Conservative variable water height ``h`` is measured from the bottom topography ``b``, therefore one
also defines the total water height as ``H = h + b``.

The additional quantity ``H_0`` is also available to store a reference value for the total water height that
is useful to set initial conditions or test the "lake-at-rest" well-balancedness.

Also, there are two thresholds which prevent numerical problems as well as instabilities. Both of them do not
have to be passed, as default values are defined within the struct. The first one, `threshold_limiter`, is
used in [`PositivityPreservingLimiterShallowWater`](@ref) on the water height, as a (small) shift on the initial
condition and cutoff before the next time step. The second one, `threshold_wet`, is applied on the water height to
define when the flow is "wet" before calculating the numerical flux. A third
`threshold_partially_wet` is applied on the water height to define "partially wet" elements in
[`IndicatorHennemannGassnerShallowWater`](@ref), that are then calculated with a pure FV method to
ensure well-balancedness. For `Float64` no threshold needs to be passed, as default values are
defined within the struct. For other number formats  `threshold_partially_wet` must be provided.

The bottom topography function ``b(x,y)`` is set inside the initial condition routine
for a particular problem setup. To test the conservative form of the SWE one can set the bottom topography
variable `b` to zero.

In addition to the unknowns, TrixiShallowWater.jl currently stores the bottom topography values at the approximation points
despite being fixed in time. This is done for convenience of computing the bottom topography gradients
on the fly during the approximation as well as computing auxiliary quantities like the total water height ``H``
or the entropy variables.
This affects the implementation and use of these equations in various ways:
* The flux values corresponding to the bottom topography must be zero.
* The bottom topography values must be included when defining initial conditions, boundary conditions or
  source terms.
* [`Trixi.AnalysisCallback`](@extref) analyzes this variable.
* Trixi.jl's visualization tools will visualize the bottom topography by default.

References for the SWE are many but a good introduction is available in Chapter 13 of the book:
- Randall J. LeVeque (2002)
  Finite Volume Methods for Hyperbolic Problems
  [DOI: 10.1017/CBO9780511791253](https://doi.org/10.1017/CBO9780511791253)
"""
struct ShallowWaterEquationsWetDry2D{RealT <: Real} <:
       Trixi.AbstractShallowWaterEquations{2, 4}
    gravity::RealT # gravitational constant
    H0::RealT      # constant "lake-at-rest" total water height
    # `threshold_limiter` used in `PositivityPreservingLimiterShallowWater` on water height,
    # as a (small) shift on the initial condition and cutoff before the next time step.
    # Default is 500*eps() which in double precision is ≈1e-13.
    threshold_limiter::RealT
    # `threshold_wet` applied on water height to define when the flow is "wet"
    # before calculating the numerical flux.
    # Default is 5*eps() which in double precision is ≈1e-15.
    threshold_wet::RealT
    # `threshold_partially_wet` used in `IndicatorHennemannGassnerShallowWater` on the water height
    # to define "partially wet" elements. Those elements are calculated with a pure FV method to
    # ensure well-balancedness. Default in double precision is 1e-4.
    threshold_partially_wet::RealT
    # Standard shallow water equations for dispatch on Trixi.jl functions
    basic_swe::ShallowWaterEquations2D{RealT}
end

# Allow for flexibility to set the gravitational constant within an elixir depending on the
# application where `gravity_constant=1.0` or `gravity_constant=9.81` are common values.
# The reference total water height H0 defaults to 0.0 but is used for the "lake-at-rest"
# well-balancedness test cases.
# Strict default values for thresholds that performed well in many numerical experiments
function ShallowWaterEquationsWetDry2D(; gravity_constant, H0 = zero(gravity_constant),
                                       threshold_limiter = nothing,
                                       threshold_wet = nothing,
                                       threshold_partially_wet = nothing)
    T = promote_type(typeof(gravity_constant), typeof(H0))
    if threshold_limiter === nothing
        threshold_limiter = 500 * eps(T)
    end
    if threshold_wet === nothing
        threshold_wet = 5 * eps(T)
    end
    if threshold_partially_wet === nothing
        threshold_partially_wet = default_threshold_partially_wet(T)
    end
    # Construct the standard SWE for dispatch. Even though the `basic_swe` already store the
    # gravity constant and the total water height, we store an extra copy in
    # `ShallowWaterEquationsWetDry2D` for convenience.
    basic_swe = ShallowWaterEquations2D(gravity_constant = gravity_constant, H0 = H0)

    ShallowWaterEquationsWetDry2D(gravity_constant, H0, threshold_limiter,
                                  threshold_wet, threshold_partially_wet, basic_swe)
end

Trixi.have_nonconservative_terms(::ShallowWaterEquationsWetDry2D) = True()

Trixi.varnames(::typeof(cons2cons), ::ShallowWaterEquationsWetDry2D) = ("h", "h_v1",
                                                                        "h_v2", "b")
# Note, we use the total water height, H = h + b, as the first primitive variable for easier
# visualization and setting initial conditions
Trixi.varnames(::typeof(cons2prim), ::ShallowWaterEquationsWetDry2D) = ("H", "v1", "v2",
                                                                        "b")

# This equation set extends the basic ShallowWaterEquations2D from Trixi.jl with additional
# functionality for wet/dry transitions. Since many functions correspond to the fully wet case, we
# make use of the existing functionality and introduce a number of wrapper functions, that dispatch
# to the ShallowWaterEquations2D.

# Set initial conditions at physical location `x` for time `t`
"""
    initial_condition_convergence_test(x, t, equations::ShallowWaterEquationsWetDry2D)

A smooth initial condition used for convergence tests in combination with
[`source_terms_convergence_test`](@ref)
(and [`Trixi.BoundaryConditionDirichlet`](@extref) in non-periodic domains).
"""
function Trixi.initial_condition_convergence_test(x, t,
                                                  equations::ShallowWaterEquationsWetDry2D)
    return Trixi.initial_condition_convergence_test(x, t,
                                                    equations.basic_swe)
end

"""
    source_terms_convergence_test(u, x, t, equations::ShallowWaterEquationsWetDry2D)

Source terms used for convergence tests in combination with
[`initial_condition_convergence_test`](@ref)
(and [`Trixi.BoundaryConditionDirichlet`](@extref) in non-periodic domains).

This manufactured solution source term is specifically designed for the bottom topography function
`b(x,y) = 2 + 0.5 * sin(sqrt(2)*pi*x) + 0.5 * sin(sqrt(2)*pi*y)`
as defined in [`initial_condition_convergence_test`](@ref).
"""
@inline function Trixi.source_terms_convergence_test(u, x, t,
                                                     equations::ShallowWaterEquationsWetDry2D)
    return Trixi.source_terms_convergence_test(u, x, t,
                                               equations.basic_swe)
end

"""
    initial_condition_weak_blast_wave(x, t, equations::ShallowWaterEquationsWetDry2D)

A weak blast wave discontinuity useful for testing, e.g., total energy conservation.
Note for the shallow water equations to the total energy acts as a mathematical entropy function.
"""
function Trixi.initial_condition_weak_blast_wave(x, t,
                                                 equations::ShallowWaterEquationsWetDry2D)
    return Trixi.initial_condition_weak_blast_wave(x, t,
                                                   equations.basic_swe)
end

"""
    boundary_condition_slip_wall(u_inner, normal_direction, x, t, surface_flux_function,
                                 equations::ShallowWaterEquationsWetDry2D)
Create a boundary state by reflecting the normal velocity component and keep
the tangential velocity component unchanged. The boundary water height is taken from
the internal value.
For details see Section 9.2.5 of the book:
- Eleuterio F. Toro (2001)
  Shock-Capturing Methods for Free-Surface Shallow Flows
  1st edition
  ISBN 0471987662
"""
@inline function Trixi.boundary_condition_slip_wall(u_inner,
                                                    normal_direction::AbstractVector,
                                                    x, t,
                                                    surface_flux_function,
                                                    equations::ShallowWaterEquationsWetDry2D)
    # normalize the outward pointing direction
    normal = normal_direction / norm(normal_direction)

    # compute the normal velocity
    u_normal = normal[1] * u_inner[2] + normal[2] * u_inner[3]

    # create the "external" boundary solution state
    u_boundary = SVector(u_inner[1],
                         u_inner[2] - 2.0 * u_normal * normal[1],
                         u_inner[3] - 2.0 * u_normal * normal[2],
                         u_inner[4])

    # calculate the boundary flux
    flux = surface_flux_function(u_inner, u_boundary, normal_direction, equations)

    return flux
end

"""
    boundary_condition_slip_wall(u_inner, orientation, direction, x, t,
                                 surface_flux_function, equations::ShallowWaterEquationsWetDry2D)

Should be used together with [`Trixi.TreeMesh`](@extref).
"""
@inline function Trixi.boundary_condition_slip_wall(u_inner, orientation,
                                                    direction, x, t,
                                                    surface_flux_function,
                                                    equations::ShallowWaterEquationsWetDry2D)
    ## get the appropriate normal vector from the orientation
    if orientation == 1
        u_boundary = SVector(u_inner[1], -u_inner[2], u_inner[3], u_inner[4])
    else # orientation == 2
        u_boundary = SVector(u_inner[1], u_inner[2], -u_inner[3], u_inner[4])
    end

    # Calculate boundary flux
    if iseven(direction) # u_inner is "left" of boundary, u_boundary is "right" of boundary
        flux = surface_flux_function(u_inner, u_boundary, orientation, equations)
    else # u_boundary is "left" of boundary, u_inner is "right" of boundary
        flux = surface_flux_function(u_boundary, u_inner, orientation, equations)
    end

    return flux
end

# Calculate 1D flux for a single point
# Note, the bottom topography has no flux
@inline function Trixi.flux(u, orientation::Integer,
                            equations::ShallowWaterEquationsWetDry2D)
    Trixi.flux(u, orientation, equations.basic_swe)
end

# Calculate 1D flux for a single point in the normal direction
# Note, this directional vector is not normalized and the bottom topography has no flux
@inline function Trixi.flux(u, normal_direction::AbstractVector,
                            equations::ShallowWaterEquationsWetDry2D)
    Trixi.flux(u, normal_direction,
               equations.basic_swe)
end

"""
    flux_nonconservative_wintermeyer_etal(u_ll, u_rr, orientation::Integer,
                                          equations::ShallowWaterEquationsWetDry2D)
    flux_nonconservative_wintermeyer_etal(u_ll, u_rr,
                                          normal_direction_ll     ::AbstractVector,
                                          normal_direction_average::AbstractVector,
                                          equations::ShallowWaterEquationsWetDry2D)

Non-symmetric two-point volume flux discretizing the nonconservative (source) term
that contains the gradient of the bottom topography [`ShallowWaterEquationsWetDry2D`](@ref).

For the `surface_flux` either [`flux_wintermeyer_etal`](@ref) or [`flux_fjordholm_etal`](@ref) can
be used to ensure well-balancedness and entropy conservation.

Further details are available in the papers:
- Niklas Wintermeyer, Andrew R. Winters, Gregor J. Gassner and David A. Kopriva (2017)
  An entropy stable nodal discontinuous Galerkin method for the two dimensional
  shallow water equations on unstructured curvilinear meshes with discontinuous bathymetry
  [DOI: 10.1016/j.jcp.2017.03.036](https://doi.org/10.1016/j.jcp.2017.03.036)
- Patrick Ersing, Andrew R. Winters (2023)
  An entropy stable discontinuous Galerkin method for the two-layer shallow water equations on 
  curvilinear meshes
  [DOI: 10.48550/arXiv.2306.12699](https://doi.org/10.48550/arXiv.2306.12699)
"""
@inline function Trixi.flux_nonconservative_wintermeyer_etal(u_ll, u_rr,
                                                             orientation::Integer,
                                                             equations::ShallowWaterEquationsWetDry2D)
    Trixi.flux_nonconservative_wintermeyer_etal(u_ll, u_rr, orientation,
                                                equations.basic_swe)
end

@inline function Trixi.flux_nonconservative_wintermeyer_etal(u_ll, u_rr,
                                                             normal_direction_ll::AbstractVector,
                                                             normal_direction_average::AbstractVector,
                                                             equations::ShallowWaterEquationsWetDry2D)
    return Trixi.flux_nonconservative_wintermeyer_etal(u_ll, u_rr,
                                                       normal_direction_ll,
                                                       normal_direction_average,
                                                       equations.basic_swe)
end

"""
    flux_nonconservative_fjordholm_etal(u_ll, u_rr, orientation::Integer,
                                        equations::ShallowWaterEquationsWetDry2D)
    flux_nonconservative_fjordholm_etal(u_ll, u_rr,
                                        normal_direction_ll     ::AbstractVector,
                                        normal_direction_average::AbstractVector,
                                        equations::ShallowWaterEquationsWetDry2D)

Non-symmetric two-point surface flux discretizing the nonconservative (source) term of
that contains the gradient of the bottom topography [`ShallowWaterEquationsWetDry2D`](@ref).

This flux can be used together with [`flux_fjordholm_etal`](@ref) at interfaces to ensure entropy
conservation and well-balancedness.

Further details for the original finite volume formulation are available in
- Ulrik S. Fjordholm, Siddhartha Mishr and Eitan Tadmor (2011)
  Well-balanced and energy stable schemes for the shallow water equations with discontinuous topography
  [DOI: 10.1016/j.jcp.2011.03.042](https://doi.org/10.1016/j.jcp.2011.03.042)
and for curvilinear 2D case in the paper:
- Niklas Wintermeyer, Andrew R. Winters, Gregor J. Gassner and David A. Kopriva (2017)
  An entropy stable nodal discontinuous Galerkin method for the two dimensional
  shallow water equations on unstructured curvilinear meshes with discontinuous bathymetry
  [DOI: 10.1016/j.jcp.2017.03.036](https://doi.org/10.1016/j.jcp.2017.03.036)
"""
@inline function Trixi.flux_nonconservative_fjordholm_etal(u_ll, u_rr,
                                                           orientation::Integer,
                                                           equations::ShallowWaterEquationsWetDry2D)
    Trixi.flux_nonconservative_fjordholm_etal(u_ll, u_rr, orientation,
                                              equations.basic_swe)
end

@inline function Trixi.flux_nonconservative_fjordholm_etal(u_ll, u_rr,
                                                           normal_direction_ll::AbstractVector,
                                                           normal_direction_average::AbstractVector,
                                                           equations::ShallowWaterEquationsWetDry2D)
    Trixi.flux_nonconservative_fjordholm_etal(u_ll, u_rr,
                                              normal_direction_ll,
                                              normal_direction_average,
                                              equations.basic_swe)
end

"""
    hydrostatic_reconstruction_audusse_etal(u_ll, u_rr, orientation_or_normal_direction,
                                            equations::ShallowWaterEquationsWetDry2D)

A particular type of hydrostatic reconstruction on the water height to guarantee well-balancedness
for a general bottom topography [`ShallowWaterEquationsWetDry2D`](@ref). The reconstructed solution states
`u_ll_star` and `u_rr_star` variables are used to evaluate the surface numerical flux at the interface.
Use in combination with the generic numerical flux routine [`Trixi.FluxHydrostaticReconstruction`](@extref).

Further details for the hydrostatic reconstruction and its motivation can be found in
- Emmanuel Audusse, François Bouchut, Marie-Odile Bristeau, Rupert Klein, and Benoit Perthame (2004)
  A fast and stable well-balanced scheme with hydrostatic reconstruction for shallow water flows
  [DOI: 10.1137/S1064827503431090](https://doi.org/10.1137/S1064827503431090)
"""
@inline function Trixi.hydrostatic_reconstruction_audusse_etal(u_ll, u_rr,
                                                               equations::ShallowWaterEquationsWetDry2D)
    return Trixi.hydrostatic_reconstruction_audusse_etal(u_ll, u_rr,
                                                         equations.basic_swe)
end

"""
    hydrostatic_reconstruction_chen_noelle(u_ll, u_rr, orientation::Integer,
                                           equations::ShallowWaterEquationsWetDry2D)

A particular type of hydrostatic reconstruction of the water height to guarantee well-balancedness
for a general bottom topography of the [`ShallowWaterEquationsWetDry2D`](@ref). The reconstructed solution states
`u_ll_star` and `u_rr_star` variables are then used to evaluate the surface numerical flux at the interface.
The key idea is a linear reconstruction of the bottom and water height at the interfaces using subcells.
Use in combination with the generic numerical flux routine [`Trixi.FluxHydrostaticReconstruction`](@extref).

Further details on this hydrostatic reconstruction and its motivation can be found in
- Guoxian Chen and Sebastian Noelle (2017)
  A new hydrostatic reconstruction scheme based on subcell reconstructions
  [DOI:10.1137/15M1053074](https://dx.doi.org/10.1137/15M1053074)
"""
@inline function hydrostatic_reconstruction_chen_noelle(u_ll, u_rr,
                                                        equations::ShallowWaterEquationsWetDry2D)
    # Unpack left and right water heights and bottom topographies
    h_ll, _, _, b_ll = u_ll
    h_rr, _, _, b_rr = u_rr

    # Get the velocities on either side
    v1_ll, v2_ll = velocity(u_ll, equations)
    v1_rr, v2_rr = velocity(u_rr, equations)

    H_ll = b_ll + h_ll
    H_rr = b_rr + h_rr

    b_star = min(max(b_ll, b_rr), min(H_ll, H_rr))

    # Compute the reconstructed water heights
    h_ll_star = min(H_ll - b_star, h_ll)
    h_rr_star = min(H_rr - b_star, h_rr)

    # Set the water height to be at least the value stored in the variable threshold after
    # the hydrostatic reconstruction is applied and before the numerical flux is calculated
    # to avoid numerical problem with arbitrary small values. Interfaces with a water height
    # lower or equal to the threshold can be declared as dry.
    # The default value for `threshold_wet` is ≈5*eps(), or 1e-15 in double precision, is set
    # in the `ShallowWaterEquationsWetDry2D` struct. This threshold value can be changed in the constructor
    # call of this equation struct in an elixir.
    threshold = equations.threshold_wet

    if (h_ll_star <= threshold)
        h_ll_star = threshold
        v1_ll = zero(v1_ll)
        v2_ll = zero(v2_ll)
    end

    if (h_rr_star <= threshold)
        h_rr_star = threshold
        v1_rr = zero(v1_rr)
        v2_rr = zero(v2_rr)
    end

    # Create the conservative variables using the reconstruted water heights
    u_ll_star = SVector(h_ll_star, h_ll_star * v1_ll, h_ll_star * v2_ll, b_ll)
    u_rr_star = SVector(h_rr_star, h_rr_star * v1_rr, h_rr_star * v2_rr, b_rr)

    return u_ll_star, u_rr_star
end

"""
    flux_nonconservative_audusse_etal(u_ll, u_rr, orientation::Integer,
                                      equations::ShallowWaterEquationsWetDry2D)
    flux_nonconservative_audusse_etal(u_ll, u_rr,
                                      normal_direction_ll     ::AbstractVector,
                                      normal_direction_average::AbstractVector,
                                      equations::ShallowWaterEquationsWetDry2D)

Non-symmetric two-point surface flux that discretizes the nonconservative (source) term.
The discretization uses the [`hydrostatic_reconstruction_audusse_etal`](@ref) on the conservative
variables.

This hydrostatic reconstruction ensures that the finite volume numerical fluxes remain
well-balanced for discontinuous bottom topographies [`ShallowWaterEquationsWetDry2D`](@ref).
Should be used together with [`Trixi.FluxHydrostaticReconstruction`](@extref) and
[`hydrostatic_reconstruction_audusse_etal`](@ref) in the surface flux to ensure consistency.

Further details for the hydrostatic reconstruction and its motivation can be found in
- Emmanuel Audusse, François Bouchut, Marie-Odile Bristeau, Rupert Klein, and Benoit Perthame (2004)
  A fast and stable well-balanced scheme with hydrostatic reconstruction for shallow water flows
  [DOI: 10.1137/S1064827503431090](https://doi.org/10.1137/S1064827503431090)
"""
@inline function Trixi.flux_nonconservative_audusse_etal(u_ll, u_rr,
                                                         orientation::Integer,
                                                         equations::ShallowWaterEquationsWetDry2D)
    return Trixi.flux_nonconservative_audusse_etal(u_ll, u_rr, orientation,
                                                   equations.basic_swe)
end

@inline function Trixi.flux_nonconservative_audusse_etal(u_ll, u_rr,
                                                         normal_direction_ll::AbstractVector,
                                                         normal_direction_average::AbstractVector,
                                                         equations::ShallowWaterEquationsWetDry2D)
    return Trixi.flux_nonconservative_audusse_etal(u_ll, u_rr,
                                                   normal_direction_ll,
                                                   normal_direction_average,
                                                   equations.basic_swe)
end

"""
    flux_nonconservative_chen_noelle(u_ll, u_rr,
                                     orientation::Integer,
                                     equations::ShallowWaterEquationsWetDry2D)
    flux_nonconservative_chen_noelle(u_ll, u_rr,
                                     normal_direction_ll      ::AbstractVector,
                                     normal_direction_average ::AbstractVector,
                                     equations::ShallowWaterEquationsWetDry2D)

Non-symmetric two-point surface flux that discretizes the nonconservative (source) term.
The discretization uses the [`hydrostatic_reconstruction_chen_noelle`](@ref) on the conservative
variables.

Should be used together with [`Trixi.FluxHydrostaticReconstruction`](@extref) and
[`hydrostatic_reconstruction_chen_noelle`](@ref) in the surface flux to ensure consistency.

Further details on the hydrostatic reconstruction and its motivation can be found in
- Guoxian Chen and Sebastian Noelle (2017)
  A new hydrostatic reconstruction scheme based on subcell reconstructions
  [DOI:10.1137/15M1053074](https://dx.doi.org/10.1137/15M1053074)
"""
@inline function flux_nonconservative_chen_noelle(u_ll, u_rr, orientation::Integer,
                                                  equations::ShallowWaterEquationsWetDry2D)
    # Pull the water height and bottom topography on the left
    h_ll, _, _, b_ll = u_ll
    h_rr, _, _, b_rr = u_rr

    H_ll = h_ll + b_ll
    H_rr = h_rr + b_rr

    b_star = min(max(b_ll, b_rr), min(H_ll, H_rr))

    # Create the hydrostatic reconstruction for the left solution state
    u_ll_star, _ = hydrostatic_reconstruction_chen_noelle(u_ll, u_rr, equations)

    # Copy the reconstructed water height for easier to read code
    h_ll_star = u_ll_star[1]

    z = zero(eltype(u_ll))

    g = equations.gravity
    if orientation == 1
        f = SVector(z,
                    -g * (h_ll_star + h_ll) * (b_ll - b_star),
                    z, z)
    else # orientation == 2
        f = SVector(z, z,
                    -g * (h_ll_star + h_ll) * (b_ll - b_star),
                    z)
    end

    return f
end

@inline function flux_nonconservative_chen_noelle(u_ll, u_rr,
                                                  normal_direction_ll::AbstractVector,
                                                  normal_direction_average::AbstractVector,
                                                  equations::ShallowWaterEquationsWetDry2D)
    # Pull the water height and bottom topography on the left
    h_ll, _, _, b_ll = u_ll
    h_rr, _, _, b_rr = u_rr

    H_ll = h_ll + b_ll
    H_rr = h_rr + b_rr

    b_star = min(max(b_ll, b_rr), min(H_ll, H_rr))

    # Create the hydrostatic reconstruction for the left solution state
    u_ll_star, _ = hydrostatic_reconstruction_chen_noelle(u_ll, u_rr, equations)

    # Copy the reconstructed water height for easier to read code
    h_ll_star = u_ll_star[1]

    f2 = -normal_direction_average[1] * equations.gravity * (h_ll_star + h_ll) *
         (b_ll - b_star)
    f3 = -normal_direction_average[2] * equations.gravity * (h_ll_star + h_ll) *
         (b_ll - b_star)

    # First and last equations do not have a nonconservative flux
    f1 = f4 = zero(eltype(u_ll))

    return SVector(f1, f2, f3, f4)
end

"""
<<<<<<< HEAD
    flux_nonconservative_ersing_etal(u_ll, u_rr, orientation::Integer,
                                     equations::ShallowWaterEquationsWetDry2D)
    flux_nonconservative_ersing_etal(u_ll, u_rr,
                                     normal_direction_ll::AbstractVector,
                                     normal_direction_average::AbstractVector,
                                     equations::ShallowWaterEquationsWetDry2D)

!!! warning "Experimental code"
    This numerical flux is experimental and may change in any future release.

Non-symmetric path-conservative two-point volume flux discretizing the nonconservative (source) term
that contains the gradient of the bottom topography [`ShallowWaterEquationsWetDry2D`](@ref).

On curvilinear meshes, this nonconservative flux depends on both the
contravariant vector (normal direction) at the current node and the averaged
one. This is different from numerical fluxes used to discretize conservative
terms.

This is a modified version of [`flux_nonconservative_wintermeyer_etal`](@ref) that gives entropy
conservation and well-balancedness in both the volume and surface when combined with
[`flux_wintermeyer_etal`](@ref).

For further details see:
- Patrick Ersing, Andrew R. Winters (2023)
  An entropy stable discontinuous Galerkin method for the two-layer shallow water equations on
  curvilinear meshes
  [DOI: 10.1007/s10915-024-02451-2](https://doi.org/10.1007/s10915-024-02451-2)
"""
@inline function Trixi.flux_nonconservative_ersing_etal(u_ll, u_rr,
                                                        orientation::Integer,
                                                        equations::ShallowWaterEquationsWetDry2D)
    return Trixi.flux_nonconservative_ersing_etal(u_ll, u_rr, orientation,
                                                  equations.basic_swe)
end

@inline function Trixi.flux_nonconservative_ersing_etal(u_ll, u_rr,
                                                        normal_direction_ll::AbstractVector,
                                                        normal_direction_average::AbstractVector,
                                                        equations::ShallowWaterEquationsWetDry2D)
    Trixi.flux_nonconservative_ersing_etal(u_ll, u_rr,
                                           normal_direction_ll,
                                           normal_direction_average,
                                           equations.basic_swe)
end

"""
=======
>>>>>>> 7e1d4917
    flux_fjordholm_etal(u_ll, u_rr, orientation_or_normal_direction,
                        equations::ShallowWaterEquationsWetDry2D)

Total energy conservative (mathematical entropy for shallow water equations). When the bottom topography
is nonzero this should only be used as a surface flux otherwise the scheme will not be well-balanced.
For well-balancedness in the volume flux use [`flux_wintermeyer_etal`](@ref).

Details are available in Eq. (4.1) in the paper:
- Ulrik S. Fjordholm, Siddhartha Mishr and Eitan Tadmor (2011)
  Well-balanced and energy stable schemes for the shallow water equations with discontinuous topography
  [DOI: 10.1016/j.jcp.2011.03.042](https://doi.org/10.1016/j.jcp.2011.03.042)
"""
@inline function Trixi.flux_fjordholm_etal(u_ll, u_rr, orientation::Integer,
                                           equations::ShallowWaterEquationsWetDry2D)
    Trixi.flux_fjordholm_etal(u_ll, u_rr, orientation,
                              equations.basic_swe)
end

@inline function Trixi.flux_fjordholm_etal(u_ll, u_rr, normal_direction::AbstractVector,
                                           equations::ShallowWaterEquationsWetDry2D)
    return Trixi.flux_fjordholm_etal(u_ll, u_rr, normal_direction,
                                     equations.basic_swe)
end

"""
    flux_wintermeyer_etal(u_ll, u_rr, orientation_or_normal_direction,
                          equations::ShallowWaterEquationsWetDry2D)

Total energy conservative (mathematical entropy for shallow water equations) split form.
When the bottom topography is nonzero this scheme will be well-balanced when used as a `volume_flux`.
For the `surface_flux` either [`flux_wintermeyer_etal`](@ref) or [`flux_fjordholm_etal`](@ref) can
be used to ensure well-balancedness and entropy conservation.

Further details are available in Theorem 1 of the paper:
- Niklas Wintermeyer, Andrew R. Winters, Gregor J. Gassner and David A. Kopriva (2017)
  An entropy stable nodal discontinuous Galerkin method for the two dimensional
  shallow water equations on unstructured curvilinear meshes with discontinuous bathymetry
  [DOI: 10.1016/j.jcp.2017.03.036](https://doi.org/10.1016/j.jcp.2017.03.036)
"""
@inline function Trixi.flux_wintermeyer_etal(u_ll, u_rr, orientation::Integer,
                                             equations::ShallowWaterEquationsWetDry2D)
    return Trixi.flux_wintermeyer_etal(u_ll, u_rr, orientation,
                                       equations.basic_swe)
end

@inline function Trixi.flux_wintermeyer_etal(u_ll, u_rr,
                                             normal_direction::AbstractVector,
                                             equations::ShallowWaterEquationsWetDry2D)
    return Trixi.flux_wintermeyer_etal(u_ll, u_rr, normal_direction,
                                       equations.basic_swe)
end

# Specialized `DissipationLocalLaxFriedrichs` to avoid spurious dissipation in the bottom topography
@inline function (dissipation::DissipationLocalLaxFriedrichs)(u_ll, u_rr,
                                                              orientation_or_normal_direction,
                                                              equations::ShallowWaterEquationsWetDry2D)
    return (dissipation::DissipationLocalLaxFriedrichs)(u_ll, u_rr,
                                                        orientation_or_normal_direction,
                                                        equations.basic_swe)
end

# Specialized `FluxHLL` to avoid spurious dissipation in the bottom topography
@inline function (numflux::FluxHLL)(u_ll, u_rr, orientation_or_normal_direction,
                                    equations::ShallowWaterEquationsWetDry2D)
    λ_min, λ_max = numflux.min_max_speed(u_ll, u_rr, orientation_or_normal_direction,
                                         equations)

    if λ_min >= 0 && λ_max >= 0
        return flux(u_ll, orientation_or_normal_direction, equations)
    elseif λ_max <= 0 && λ_min <= 0
        return flux(u_rr, orientation_or_normal_direction, equations)
    else
        f_ll = flux(u_ll, orientation_or_normal_direction, equations)
        f_rr = flux(u_rr, orientation_or_normal_direction, equations)
        inv_λ_max_minus_λ_min = inv(λ_max - λ_min)
        factor_ll = λ_max * inv_λ_max_minus_λ_min
        factor_rr = λ_min * inv_λ_max_minus_λ_min
        factor_diss = λ_min * λ_max * inv_λ_max_minus_λ_min
        diss = u_rr - u_ll
        return factor_ll * f_ll - factor_rr * f_rr +
               factor_diss * SVector(diss[1], diss[2], diss[3], zero(eltype(u_ll)))
    end
end

"""
    min_max_speed_chen_noelle(u_ll, u_rr, orientation::Integer,
                              equations::ShallowWaterEquations2D)
    min_max_speed_chen_noelle(u_ll, u_rr, normal_direction::AbstractVector,
                              equations::ShallowWaterEquations2D)

Special estimate of the minimal and maximal wave speed of the shallow water equations for
the left and right states `u_ll, u_rr`. These approximate speeds are used for the HLL-type
numerical flux [`flux_hll_chen_noelle`](@ref). These wave speed estimates
together with a particular hydrostatic reconstruction technique guarantee
that the numerical flux is positive and satisfies an entropy inequality.

Further details on this hydrostatic reconstruction and its motivation can be found in
the reference below. The definition of the wave speeds are given in Equation (2.20).
- Guoxian Chen and Sebastian Noelle (2017)
  A new hydrostatic reconstruction scheme based on subcell reconstructions
  [DOI:10.1137/15M1053074](https://dx.doi.org/10.1137/15M1053074)
"""
@inline function min_max_speed_chen_noelle(u_ll, u_rr, orientation::Integer,
                                           equations::ShallowWaterEquationsWetDry2D)
    h_ll = waterheight(u_ll, equations)
    v1_ll, v2_ll = velocity(u_ll, equations)
    h_rr = waterheight(u_rr, equations)
    v1_rr, v2_rr = velocity(u_rr, equations)

    a_ll = sqrt(equations.gravity * h_ll)
    a_rr = sqrt(equations.gravity * h_rr)

    if orientation == 1 # x-direction
        λ_min = min(v1_ll - a_ll, v1_rr - a_rr, zero(eltype(u_ll)))
        λ_max = max(v1_ll + a_ll, v1_rr + a_rr, zero(eltype(u_ll)))
    else # y-direction
        λ_min = min(v2_ll - a_ll, v2_rr - a_rr, zero(eltype(u_ll)))
        λ_max = max(v2_ll + a_ll, v2_rr + a_rr, zero(eltype(u_ll)))
    end

    return λ_min, λ_max
end

@inline function min_max_speed_chen_noelle(u_ll, u_rr, normal_direction::AbstractVector,
                                           equations::ShallowWaterEquationsWetDry2D)
    h_ll = waterheight(u_ll, equations)
    v1_ll, v2_ll = velocity(u_ll, equations)
    h_rr = waterheight(u_rr, equations)
    v1_rr, v2_rr = velocity(u_rr, equations)

    v_normal_ll = v1_ll * normal_direction[1] + v2_ll * normal_direction[2]
    v_normal_rr = v1_rr * normal_direction[1] + v2_rr * normal_direction[2]

    norm_ = norm(normal_direction)

    a_ll = sqrt(equations.gravity * h_ll) * norm_
    a_rr = sqrt(equations.gravity * h_rr) * norm_

    λ_min = min(v_normal_ll - a_ll, v_normal_rr - a_rr, zero(eltype(u_ll)))
    λ_max = max(v_normal_ll + a_ll, v_normal_rr + a_rr, zero(eltype(u_ll)))

    return λ_min, λ_max
end

@inline function Trixi.max_abs_speeds(u, equations::ShallowWaterEquationsWetDry2D)
    return Trixi.max_abs_speeds(u,
                                equations.basic_swe)
end

# Calculate estimates for minimum and maximum wave speeds for HLL-type fluxes
@inline function Trixi.min_max_speed_naive(u_ll, u_rr, orientation::Integer,
                                           equations::ShallowWaterEquationsWetDry2D)
    return Trixi.min_max_speed_naive(u_ll, u_rr, orientation,
                                     equations.basic_swe)
end

@inline function Trixi.min_max_speed_naive(u_ll, u_rr, normal_direction::AbstractVector,
                                           equations::ShallowWaterEquationsWetDry2D)
    return Trixi.min_max_speed_naive(u_ll, u_rr, normal_direction,
                                     equations.basic_swe)
end

# More refined estimates for minimum and maximum wave speeds for HLL-type fluxes
@inline function Trixi.min_max_speed_davis(u_ll, u_rr, orientation::Integer,
                                           equations::ShallowWaterEquationsWetDry2D)
    return Trixi.min_max_speed_davis(u_ll, u_rr, orientation,
                                     equations.basic_swe)
end

@inline function Trixi.min_max_speed_davis(u_ll, u_rr, normal_direction::AbstractVector,
                                           equations::ShallowWaterEquationsWetDry2D)
    return Trixi.min_max_speed_davis(u_ll, u_rr, normal_direction,
                                     equations.basic_swe)
end

@inline function Trixi.min_max_speed_einfeldt(u_ll, u_rr, orientation::Integer,
                                              equations::ShallowWaterEquationsWetDry2D)
    return Trixi.min_max_speed_einfeldt(u_ll, u_rr, orientation,
                                        equations.basic_swe)
end

@inline function Trixi.min_max_speed_einfeldt(u_ll, u_rr,
                                              normal_direction::AbstractVector,
                                              equations::ShallowWaterEquationsWetDry2D)
    return Trixi.min_max_speed_einfeldt(u_ll, u_rr, normal_direction,
                                        equations.basic_swe)
end

# Helper function to extract the velocity vector from the conservative variables
@inline function Trixi.velocity(u, equations::ShallowWaterEquationsWetDry2D)
    return Trixi.velocity(u, equations.basic_swe)
end

# Convert conservative variables to primitive
@inline function Trixi.cons2prim(u, equations::ShallowWaterEquationsWetDry2D)
    return Trixi.cons2prim(u, equations.basic_swe)
end

# Convert conservative variables to entropy
# Note, only the first three are the entropy variables, the fourth entry still
# just carries the bottom topography values for convenience
@inline function Trixi.cons2entropy(u, equations::ShallowWaterEquationsWetDry2D)
    return Trixi.cons2entropy(u,
                              equations.basic_swe)
end

# Convert entropy variables to conservative
@inline function Trixi.entropy2cons(w, equations::ShallowWaterEquationsWetDry2D)
    return Trixi.entropy2cons(w,
                              equations.basic_swe)
end

# Convert primitive to conservative variables
@inline function Trixi.prim2cons(prim, equations::ShallowWaterEquationsWetDry2D)
    return Trixi.prim2cons(prim,
                           equations.basic_swe)
end

@inline function Trixi.waterheight(u, equations::ShallowWaterEquationsWetDry2D)
    return waterheight(u,
                       equations.basic_swe)
end

@inline function Trixi.pressure(u, equations::ShallowWaterEquationsWetDry2D)
    return Trixi.pressure(u, equations.basic_swe)
end

@inline function Trixi.waterheight_pressure(u, equations::ShallowWaterEquationsWetDry2D)
    return Trixi.waterheight(u, equations) * Trixi.pressure(u, equations)
end

# Entropy function for the shallow water equations is the total energy
@inline function Trixi.entropy(cons, equations::ShallowWaterEquationsWetDry2D)
    Trixi.energy_total(cons, equations)
end

# Calculate total energy for a conservative state `cons`
@inline function Trixi.energy_total(cons, equations::ShallowWaterEquationsWetDry2D)
    Trixi.energy_total(cons, equations.basic_swe)
end

# Calculate kinetic energy for a conservative state `cons`
@inline function Trixi.energy_kinetic(u, equations::ShallowWaterEquationsWetDry2D)
    Trixi.energy_kinetic(u, equations.basic_swe)
end

# Calculate potential energy for a conservative state `cons`
@inline function Trixi.energy_internal(cons, equations::ShallowWaterEquationsWetDry2D)
    return energy_total(cons, equations) - energy_kinetic(cons, equations)
end

# Calculate the error for the "lake-at-rest" test case where H = h+b should
# be a constant value over time. Note, assumes there is a single reference
# water height `H0` with which to compare.
@inline function Trixi.lake_at_rest_error(u, equations::ShallowWaterEquationsWetDry2D)
    h, _, _, b = u

    # For well-balancedness testing with possible wet/dry regions the reference
    # water height `H0` accounts for the possibility that the bottom topography
    # can emerge out of the water as well as for the threshold offset to avoid
    # division by a "hard" zero water heights as well.
    H0_wet_dry = max(equations.H0, b + equations.threshold_limiter)

    return abs(H0_wet_dry - (h + b))
end
end # @muladd<|MERGE_RESOLUTION|>--- conflicted
+++ resolved
@@ -261,7 +261,7 @@
   shallow water equations on unstructured curvilinear meshes with discontinuous bathymetry
   [DOI: 10.1016/j.jcp.2017.03.036](https://doi.org/10.1016/j.jcp.2017.03.036)
 - Patrick Ersing, Andrew R. Winters (2023)
-  An entropy stable discontinuous Galerkin method for the two-layer shallow water equations on 
+  An entropy stable discontinuous Galerkin method for the two-layer shallow water equations on
   curvilinear meshes
   [DOI: 10.48550/arXiv.2306.12699](https://doi.org/10.48550/arXiv.2306.12699)
 """
@@ -529,55 +529,6 @@
 end
 
 """
-<<<<<<< HEAD
-    flux_nonconservative_ersing_etal(u_ll, u_rr, orientation::Integer,
-                                     equations::ShallowWaterEquationsWetDry2D)
-    flux_nonconservative_ersing_etal(u_ll, u_rr,
-                                     normal_direction_ll::AbstractVector,
-                                     normal_direction_average::AbstractVector,
-                                     equations::ShallowWaterEquationsWetDry2D)
-
-!!! warning "Experimental code"
-    This numerical flux is experimental and may change in any future release.
-
-Non-symmetric path-conservative two-point volume flux discretizing the nonconservative (source) term
-that contains the gradient of the bottom topography [`ShallowWaterEquationsWetDry2D`](@ref).
-
-On curvilinear meshes, this nonconservative flux depends on both the
-contravariant vector (normal direction) at the current node and the averaged
-one. This is different from numerical fluxes used to discretize conservative
-terms.
-
-This is a modified version of [`flux_nonconservative_wintermeyer_etal`](@ref) that gives entropy
-conservation and well-balancedness in both the volume and surface when combined with
-[`flux_wintermeyer_etal`](@ref).
-
-For further details see:
-- Patrick Ersing, Andrew R. Winters (2023)
-  An entropy stable discontinuous Galerkin method for the two-layer shallow water equations on
-  curvilinear meshes
-  [DOI: 10.1007/s10915-024-02451-2](https://doi.org/10.1007/s10915-024-02451-2)
-"""
-@inline function Trixi.flux_nonconservative_ersing_etal(u_ll, u_rr,
-                                                        orientation::Integer,
-                                                        equations::ShallowWaterEquationsWetDry2D)
-    return Trixi.flux_nonconservative_ersing_etal(u_ll, u_rr, orientation,
-                                                  equations.basic_swe)
-end
-
-@inline function Trixi.flux_nonconservative_ersing_etal(u_ll, u_rr,
-                                                        normal_direction_ll::AbstractVector,
-                                                        normal_direction_average::AbstractVector,
-                                                        equations::ShallowWaterEquationsWetDry2D)
-    Trixi.flux_nonconservative_ersing_etal(u_ll, u_rr,
-                                           normal_direction_ll,
-                                           normal_direction_average,
-                                           equations.basic_swe)
-end
-
-"""
-=======
->>>>>>> 7e1d4917
     flux_fjordholm_etal(u_ll, u_rr, orientation_or_normal_direction,
                         equations::ShallowWaterEquationsWetDry2D)
 
