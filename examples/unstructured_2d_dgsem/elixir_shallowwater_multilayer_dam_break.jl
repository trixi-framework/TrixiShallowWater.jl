--- conflicted
+++ resolved
@@ -4,14 +4,14 @@
 using TrixiShallowWater
 
 ###############################################################################
-# Semidiscretization of the multilayer shallow water equations for a dam break test with a 
+# Semidiscretization of the multilayer shallow water equations for a dam break test with a
 # discontinuous bottom topography function to test entropy conservation
 
 equations = ShallowWaterMultiLayerEquations2D(gravity_constant = 1.0,
                                               rhos = (0.9, 0.95, 1.0))
 
-# This test case uses a special work around to setup a truly discontinuous bottom topography 
-# function and initial condition for this academic testcase of entropy conservation. First, a 
+# This test case uses a special work around to setup a truly discontinuous bottom topography
+# function and initial condition for this academic testcase of entropy conservation. First, a
 # dummy initial_condition_dam_break is introduced to create the semidiscretization. Then the initial
 # condition is reset with the true discontinuous values from initial_condition_discontinuous_dam_break.
 
@@ -136,9 +136,4 @@
 
 sol = solve(ode, CarpenterKennedy2N54(williamson_condition = false);
             dt = 1.0, # solve needs some value here but it will be overwritten by the stepsize_callback
-<<<<<<< HEAD
-            save_everystep = false, callback = callbacks);
-=======
-            ode_default_options()..., callback = callbacks);
-summary_callback() # print the timer summary
->>>>>>> 8369f78a
+            ode_default_options()..., callback = callbacks);