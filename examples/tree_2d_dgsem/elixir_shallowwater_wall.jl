using OrdinaryDiffEq
using Trixi
using TrixiShallowWater

###############################################################################
# Semidiscretization of the shallow water equations

equations = ShallowWaterEquationsWetDry2D(gravity_constant = 9.81, H0 = 3.25)

# An initial condition with a bottom topography and a perturbation in the waterheight to test 
# boundary_condition_slip_wall
function initial_condition_perturbation(x, t, equations::ShallowWaterEquationsWetDry2D)
    # Set the background values
    H = equations.H0
    v1 = 0.0
    v2 = 0.0

    # Bottom topography
    b = 1.5 * exp(-0.5 * ((x[1])^2 + (x[2])^2))
    # Waterheight perturbation
    H = H + 0.5 * exp(-10.0 * ((x[1])^2 + (x[2])^2))

    return prim2cons(SVector(H, v1, v2, b), equations)
end

initial_condition = initial_condition_perturbation

boundary_condition = boundary_condition_slip_wall

###############################################################################
# Get the DG approximation space

volume_flux = (flux_wintermeyer_etal, flux_nonconservative_wintermeyer_etal)
surface_flux = (flux_lax_friedrichs, flux_nonconservative_wintermeyer_etal)
solver = DGSEM(polydeg = 3, surface_flux = surface_flux,
               volume_integral = VolumeIntegralFluxDifferencing(volume_flux))

###############################################################################
# Get the TreeMesh and setup a non-periodic mesh

coordinates_min = (-1.0, -1.0)
coordinates_max = (1.0, 1.0)
mesh = TreeMesh(coordinates_min, coordinates_max,
                initial_refinement_level = 4,
                n_cells_max = 10_000,
                periodicity = false)

# create the semi discretization object
semi = SemidiscretizationHyperbolic(mesh, equations, initial_condition, solver,
                                    boundary_conditions = boundary_condition)

###############################################################################
# ODE solvers, callbacks etc.

tspan = (0.0, 0.25)
ode = semidiscretize(semi, tspan)

###############################################################################
# Callbacks

summary_callback = SummaryCallback()

analysis_interval = 1000
analysis_callback = AnalysisCallback(semi, interval = analysis_interval)

alive_callback = AliveCallback(analysis_interval = analysis_interval)

save_solution = SaveSolutionCallback(interval = 1000,
                                     save_initial_solution = true,
                                     save_final_solution = true)

stepsize_callback = StepsizeCallback(cfl = 1.0)

callbacks = CallbackSet(summary_callback, analysis_callback, alive_callback, save_solution,
                        stepsize_callback)

###############################################################################
# run the simulation

sol = solve(ode, CarpenterKennedy2N54(williamson_condition = false);
            dt = 1.0, # solve needs some value here but it will be overwritten by the stepsize_callback
<<<<<<< HEAD
            save_everystep = false, callback = callbacks);
=======
            ode_default_options()..., callback = callbacks);
summary_callback() # print the timer summary
>>>>>>> 8369f78a
<|MERGE_RESOLUTION|>--- conflicted
+++ resolved
@@ -7,7 +7,7 @@
 
 equations = ShallowWaterEquationsWetDry2D(gravity_constant = 9.81, H0 = 3.25)
 
-# An initial condition with a bottom topography and a perturbation in the waterheight to test 
+# An initial condition with a bottom topography and a perturbation in the waterheight to test
 # boundary_condition_slip_wall
 function initial_condition_perturbation(x, t, equations::ShallowWaterEquationsWetDry2D)
     # Set the background values
@@ -79,9 +79,4 @@
 
 sol = solve(ode, CarpenterKennedy2N54(williamson_condition = false);
             dt = 1.0, # solve needs some value here but it will be overwritten by the stepsize_callback
-<<<<<<< HEAD
-            save_everystep = false, callback = callbacks);
-=======
-            ode_default_options()..., callback = callbacks);
-summary_callback() # print the timer summary
->>>>>>> 8369f78a
+            ode_default_options()..., callback = callbacks);