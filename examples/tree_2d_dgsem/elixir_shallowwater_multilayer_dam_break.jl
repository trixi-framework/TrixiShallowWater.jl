--- conflicted
+++ resolved
@@ -4,14 +4,14 @@
 using TrixiShallowWater
 
 ###############################################################################
-# Semidiscretization of the multilayer shallow water equations for a dam break test with a 
+# Semidiscretization of the multilayer shallow water equations for a dam break test with a
 # discontinuous bottom topography function to test entropy conservation
 
 equations = ShallowWaterMultiLayerEquations2D(gravity_constant = 1.0,
                                               rhos = (0.9, 0.95, 1.0))
 
-# This academic testcase sets up a discontinuous bottom topography 
-# function and initial condition to test entropy conservation. 
+# This academic testcase sets up a discontinuous bottom topography
+# function and initial condition to test entropy conservation.
 
 function initial_condition_dam_break(x, t, equations::ShallowWaterMultiLayerEquations2D)
     # Bottom topography
@@ -61,10 +61,10 @@
 tspan = (0.0, 2.0)
 ode = semidiscretize(semi, tspan)
 ###############################################################################
-#= 
-Workaround for TreeMesh2D to set true discontinuities for debugging and testing. 
+#=
+Workaround for TreeMesh2D to set true discontinuities for debugging and testing.
 Essentially, this is a slight augmentation of the `compute_coefficients` where the `x` node values
-passed here are slightly perturbed in order to set a true discontinuity that avoids the doubled 
+passed here are slightly perturbed in order to set a true discontinuity that avoids the doubled
 value of the LGL nodes at a particular element interface.
 =#
 
@@ -130,9 +130,4 @@
 
 sol = solve(ode, CarpenterKennedy2N54(williamson_condition = false);
             dt = 1.0, # solve needs some value here but it will be overwritten by the stepsize_callback
-<<<<<<< HEAD
-            save_everystep = false, callback = callbacks);
-=======
-            ode_default_options()..., callback = callbacks);
-summary_callback() # print the timer summary
->>>>>>> 8369f78a
+            ode_default_options()..., callback = callbacks);