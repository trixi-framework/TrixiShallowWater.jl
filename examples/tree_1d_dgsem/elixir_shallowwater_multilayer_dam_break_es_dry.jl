--- conflicted
+++ resolved
@@ -11,7 +11,7 @@
                                               rhos = (0.8, 0.85, 0.9, 0.95, 1.0))
 
 # Initial condition of a dam break with a discontinuous water heights and bottom topography.
-# To test the wet/dry functionality this test case considers a dam break over a dry domain with 
+# To test the wet/dry functionality this test case considers a dam break over a dry domain with
 # multiple layers.
 # Works as intended for TreeMesh1D with `initial_refinement_level=5`. If the mesh
 # refinement level is changed the initial condition below may need changed as well to
@@ -119,12 +119,6 @@
 ###############################################################################
 # run the simulation
 
-<<<<<<< HEAD
-sol = solve(ode, SSPRK43(stage_limiter!), dt = 1.0,
-            save_everystep = false, callback = callbacks, adaptive = false);
-=======
 sol = solve(ode, SSPRK43(stage_limiter!);
             dt = 1.0, adaptive = false,
-            ode_default_options()..., callback = callbacks);
-summary_callback() # print the timer summary
->>>>>>> 8369f78a
+            ode_default_options()..., callback = callbacks);