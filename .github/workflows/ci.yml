name: CI

on:
  push:
    branches:
      - main
    tags: ['*']
    paths-ignore:
      - 'LICENSE.md'
      - 'README.md'
      - '.zenodo.json'
      - '.github/workflows/CompatHelper.yml'
      - '.github/workflows/TagBot.yml'
      - 'docs/**'
  pull_request:
    paths-ignore:
      - 'LICENSE.md'
      - 'README.md'
      - '.zenodo.json'
      - '.github/workflows/CompatHelper.yml'
      - '.github/workflows/TagBot.yml'
      - 'docs/**'
  workflow_dispatch:

concurrency:
  # Skip intermediate builds: always.
  # Cancel intermediate builds: only if it is a pull request build.
  group: ${{ github.workflow }}-${{ github.ref }}
  cancel-in-progress: ${{ startsWith(github.ref, 'refs/pull/') }}

jobs:
  test:
    if: "!contains(github.event.head_commit.message, 'skip ci')"
    name: Julia ${{ matrix.version }} - ${{ matrix.os }} - ${{ matrix.arch }} - ${{ github.event_name }}
    runs-on: ${{ matrix.os }}
    strategy:
      fail-fast: false
      matrix:
        version:
          - '1.8'
        os:
          - ubuntu-latest
          - macOS-latest
          - windows-latest
        arch:
          - x64
    steps:
      - uses: actions/checkout@v4
      - uses: julia-actions/setup-julia@v1
        with:
          version: ${{ matrix.version }}
          arch: ${{ matrix.arch }}
      - run: julia -e 'using InteractiveUtils; versioninfo(verbose=true)'
      - uses: julia-actions/cache@v1
      - uses: julia-actions/julia-buildpkg@v1
<<<<<<< HEAD
      #- uses: julia-actions/julia-runtest@v1
=======
>>>>>>> c1cad34a
      - name: Run tests without coverage
        uses: julia-actions/julia-runtest@v1
        with:
          coverage: false
      - name: Run tests with coverage
        uses: julia-actions/julia-runtest@v1
        with:
          coverage: true
      - uses: julia-actions/julia-processcoverage@v1
      - uses: codecov/codecov-action@v3
        with:
          files: lcov.info
      - uses: coverallsapp/github-action@master
        with:
          github-token: ${{ secrets.GITHUB_TOKEN }}
          path-to-lcov: ./lcov.info<|MERGE_RESOLUTION|>--- conflicted
+++ resolved
@@ -53,10 +53,6 @@
       - run: julia -e 'using InteractiveUtils; versioninfo(verbose=true)'
       - uses: julia-actions/cache@v1
       - uses: julia-actions/julia-buildpkg@v1
-<<<<<<< HEAD
-      #- uses: julia-actions/julia-runtest@v1
-=======
->>>>>>> c1cad34a
       - name: Run tests without coverage
         uses: julia-actions/julia-runtest@v1
         with:
