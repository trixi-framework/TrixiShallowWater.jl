--- conflicted
+++ resolved
@@ -14,9 +14,5 @@
 Printf = "1"
 Roots = "2.1.6"
 Test = "1"
-<<<<<<< HEAD
-=======
-Trixi = "0.11.10"
 TrixiBottomTopography = "0.1"
->>>>>>> ae360869
 TrixiTest = "0.1"