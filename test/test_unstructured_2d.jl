--- conflicted
+++ resolved
@@ -41,31 +41,6 @@
         end
     end
 
-<<<<<<< HEAD
-@trixi_testset "elixir_shallowwater_well_balanced.jl" begin
-    @test_trixi_include(joinpath(EXAMPLES_DIR, "elixir_shallowwater_well_balanced.jl"),
-                        l2=[
-                            1.2164292510839076,
-                            2.6118925543469468e-12,
-                            1.1636046671473883e-12,
-                            1.2164292510839079,
-                        ],
-                        linf=[
-                            1.5138512282315846,
-                            4.998482888288039e-11,
-                            2.0246214978154587e-11,
-                            1.513851228231574,
-                        ],
-                        tspan=(0.0, 0.25),
-                        atol=1e-10)
-    # Ensure that we do not have excessive memory allocations
-    # (e.g., from type instabilities)
-    let
-        t = sol.t[end]
-        u_ode = sol.u[end]
-        du_ode = similar(u_ode)
-        @test (@allocated Trixi.rhs!(du_ode, u_ode, semi, t)) < 1000
-=======
     @trixi_testset "elixir_shallowwater_well_balanced.jl" begin
         @test_trixi_include(joinpath(EXAMPLES_DIR,
                                      "elixir_shallowwater_well_balanced.jl"),
@@ -81,46 +56,18 @@
                                 2.0246214978154587e-11,
                                 1.513851228231574,
                             ],
-                            tspan=(0.0, 0.25))
-        # Ensure that we do not have excessive memory allocations
-        # (e.g., from type instabilities)
-        let
-            t = sol.t[end]
-            u_ode = sol.u[end]
-            du_ode = similar(u_ode)
-            @test (@allocated Trixi.rhs!(du_ode, u_ode, semi, t)) < 1000
-        end
->>>>>>> 4644c7e7
-    end
-
-<<<<<<< HEAD
-@trixi_testset "elixir_shallowwater_well_balanced.jl with FluxHydrostaticReconstruction" begin
-    @test_trixi_include(joinpath(EXAMPLES_DIR, "elixir_shallowwater_well_balanced.jl"),
-                        l2=[
-                            1.2164292510839085,
-                            1.2643106818778908e-12,
-                            7.46884905098358e-13,
-                            1.2164292510839079,
-                        ],
-                        linf=[
-                            1.513851228231562,
-                            1.6287765844373185e-11,
-                            6.8766999132716964e-12,
-                            1.513851228231574,
-                        ],
-                        surface_flux=(FluxHydrostaticReconstruction(flux_lax_friedrichs,
-                                                                    hydrostatic_reconstruction_audusse_etal),
-                                      flux_nonconservative_audusse_etal),
-                        tspan=(0.0, 0.2),
-                        atol=1e-10)
-    # Ensure that we do not have excessive memory allocations
-    # (e.g., from type instabilities)
-    let
-        t = sol.t[end]
-        u_ode = sol.u[end]
-        du_ode = similar(u_ode)
-        @test (@allocated Trixi.rhs!(du_ode, u_ode, semi, t)) < 1000
-=======
+                            tspan=(0.0, 0.25),
+                            atol=1e-10)
+        # Ensure that we do not have excessive memory allocations
+        # (e.g., from type instabilities)
+        let
+            t = sol.t[end]
+            u_ode = sol.u[end]
+            du_ode = similar(u_ode)
+            @test (@allocated Trixi.rhs!(du_ode, u_ode, semi, t)) < 1000
+        end
+    end
+
     @trixi_testset "elixir_shallowwater_well_balanced.jl with FluxHydrostaticReconstruction" begin
         @test_trixi_include(joinpath(EXAMPLES_DIR,
                                      "elixir_shallowwater_well_balanced.jl"),
@@ -139,47 +86,18 @@
                             surface_flux=(FluxHydrostaticReconstruction(flux_lax_friedrichs,
                                                                         hydrostatic_reconstruction_audusse_etal),
                                           flux_nonconservative_audusse_etal),
-                            tspan=(0.0, 0.2))
-        # Ensure that we do not have excessive memory allocations
-        # (e.g., from type instabilities)
-        let
-            t = sol.t[end]
-            u_ode = sol.u[end]
-            du_ode = similar(u_ode)
-            @test (@allocated Trixi.rhs!(du_ode, u_ode, semi, t)) < 1000
-        end
->>>>>>> 4644c7e7
-    end
-
-<<<<<<< HEAD
-@trixi_testset "elixir_shallowwater_well_balanced.jl with flux_nonconservative_ersing_etal" begin
-    @test_trixi_include(joinpath(EXAMPLES_DIR, "elixir_shallowwater_well_balanced.jl"),
-                        l2=[
-                            1.2164292510839083,
-                            2.590643638636187e-12,
-                            1.0945471514840143e-12,
-                            1.2164292510839079,
-                        ],
-                        linf=[
-                            1.5138512282315792,
-                            5.0276441977281156e-11,
-                            1.9816934589292803e-11,
-                            1.513851228231574,
-                        ],
-                        surface_flux=(flux_wintermeyer_etal,
-                                      flux_nonconservative_ersing_etal),
-                        volume_flux=(flux_wintermeyer_etal,
-                                     flux_nonconservative_ersing_etal),
-                        tspan=(0.0, 0.25),
-                        atol=1e-10)
-    # Ensure that we do not have excessive memory allocations
-    # (e.g., from type instabilities)
-    let
-        t = sol.t[end]
-        u_ode = sol.u[end]
-        du_ode = similar(u_ode)
-        @test (@allocated Trixi.rhs!(du_ode, u_ode, semi, t)) < 1000
-=======
+                            tspan=(0.0, 0.2),
+                            atol=1e-10)
+        # Ensure that we do not have excessive memory allocations
+        # (e.g., from type instabilities)
+        let
+            t = sol.t[end]
+            u_ode = sol.u[end]
+            du_ode = similar(u_ode)
+            @test (@allocated Trixi.rhs!(du_ode, u_ode, semi, t)) < 1000
+        end
+    end
+
     @trixi_testset "elixir_shallowwater_well_balanced.jl with flux_nonconservative_ersing_etal" begin
         @test_trixi_include(joinpath(EXAMPLES_DIR,
                                      "elixir_shallowwater_well_balanced.jl"),
@@ -199,16 +117,16 @@
                                           flux_nonconservative_ersing_etal),
                             volume_flux=(flux_wintermeyer_etal,
                                          flux_nonconservative_ersing_etal),
-                            tspan=(0.0, 0.25))
-        # Ensure that we do not have excessive memory allocations
-        # (e.g., from type instabilities)
-        let
-            t = sol.t[end]
-            u_ode = sol.u[end]
-            du_ode = similar(u_ode)
-            @test (@allocated Trixi.rhs!(du_ode, u_ode, semi, t)) < 1000
-        end
->>>>>>> 4644c7e7
+                            tspan=(0.0, 0.25),
+                            atol=1e-10)
+        # Ensure that we do not have excessive memory allocations
+        # (e.g., from type instabilities)
+        let
+            t = sol.t[end]
+            u_ode = sol.u[end]
+            du_ode = similar(u_ode)
+            @test (@allocated Trixi.rhs!(du_ode, u_ode, semi, t)) < 1000
+        end
     end
 
     @trixi_testset "elixir_shallowwater_source_terms.jl" begin
