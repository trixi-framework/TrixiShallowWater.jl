module TestExamplesTree1D

using Test
using Trixi
using TrixiShallowWater

include("test_trixi.jl")

EXAMPLES_DIR = pkgdir(TrixiShallowWater, "examples", "tree_1d_dgsem")

# Start with a clean environment: remove TrixiShallowWater.jl output directory if it exists
outdir = "out"
isdir(outdir) && rm(outdir, recursive = true)

@testset "TreeMesh1D" begin
#! format: noindent

@testset "Shallow Water Wet/Dry" begin
    @trixi_testset "elixir_shallowwater_ec.jl" begin
        @test_trixi_include(joinpath(EXAMPLES_DIR, "elixir_shallowwater_ec.jl"),
                            l2=[
                                0.24476140682560343,
                                0.8587309324660326,
                                0.07330427577586297,
                            ],
                            linf=[
                                2.1636963952308372,
                                3.8737770522883115,
                                1.7711213427919539,
                            ],
                            tspan=(0.0, 0.25))
        # Ensure that we do not have excessive memory allocations
        # (e.g., from type instabilities)
        let
            t = sol.t[end]
            u_ode = sol.u[end]
            du_ode = similar(u_ode)
            @test (@allocated Trixi.rhs!(du_ode, u_ode, semi, t)) < 1000
        end
    end

    @trixi_testset "elixir_shallowwater_ec.jl with initial_condition_weak_blast_wave" begin
        @test_trixi_include(joinpath(EXAMPLES_DIR, "elixir_shallowwater_ec.jl"),
                            l2=[
                                0.39472828074570576,
                                2.0390687947320076,
                                4.1623084150546725e-10,
                            ],
                            linf=[
                                0.7793741954662221,
                                3.2411927977882096,
                                7.419800190922032e-10,
                            ],
                            initial_condition=initial_condition_weak_blast_wave,
                            tspan=(0.0, 0.25))
        # Ensure that we do not have excessive memory allocations
        # (e.g., from type instabilities)
        let
            t = sol.t[end]
            u_ode = sol.u[end]
            du_ode = similar(u_ode)
            @test (@allocated Trixi.rhs!(du_ode, u_ode, semi, t)) < 1000
        end
    end

    @trixi_testset "elixir_shallowwater_well_balanced.jl" begin
        @test_trixi_include(joinpath(EXAMPLES_DIR,
                                     "elixir_shallowwater_well_balanced.jl"),
                            l2=[
                                0.10416666834254829,
                                1.4352935256803184e-14,
                                0.10416666834254838,
                            ],
                            linf=[1.9999999999999996, 3.248036646353028e-14, 2.0],
                            tspan=(0.0, 0.25))
        # Ensure that we do not have excessive memory allocations
        # (e.g., from type instabilities)
        let
            t = sol.t[end]
            u_ode = sol.u[end]
            du_ode = similar(u_ode)
            @test (@allocated Trixi.rhs!(du_ode, u_ode, semi, t)) < 1000
        end
    end

    @trixi_testset "elixir_shallowwater_well_balanced.jl with FluxHydrostaticReconstruction" begin
        @test_trixi_include(joinpath(EXAMPLES_DIR,
                                     "elixir_shallowwater_well_balanced.jl"),
                            l2=[
                                0.10416666834254835,
                                1.1891029971551825e-14,
                                0.10416666834254838,
                            ],
                            linf=[2.0000000000000018, 2.4019608337954543e-14, 2.0],
                            surface_flux=(FluxHydrostaticReconstruction(flux_lax_friedrichs,
                                                                        hydrostatic_reconstruction_audusse_etal),
                                          flux_nonconservative_audusse_etal),
                            tspan=(0.0, 0.25))
        # Ensure that we do not have excessive memory allocations
        # (e.g., from type instabilities)
        let
            t = sol.t[end]
            u_ode = sol.u[end]
            du_ode = similar(u_ode)
            @test (@allocated Trixi.rhs!(du_ode, u_ode, semi, t)) < 1000
        end
    end

    @trixi_testset "elixir_shallowwater_well_balanced.jl with flux_nonconservative_ersing_etal" begin
        @test_trixi_include(joinpath(EXAMPLES_DIR,
                                     "elixir_shallowwater_well_balanced.jl"),
                            l2=[
                                0.10416666834254838,
                                1.6657566141935285e-14,
                                0.10416666834254838,
                            ],
                            linf=[2.0000000000000004, 3.0610625110157164e-14, 2.0],
                            surface_flux=(flux_wintermeyer_etal,
                                          flux_nonconservative_ersing_etal),
                            volume_flux=(flux_wintermeyer_etal,
                                         flux_nonconservative_ersing_etal),
                            tspan=(0.0, 0.25))
        # Ensure that we do not have excessive memory allocations
        # (e.g., from type instabilities)
        let
            t = sol.t[end]
            u_ode = sol.u[end]
            du_ode = similar(u_ode)
            @test (@allocated Trixi.rhs!(du_ode, u_ode, semi, t)) < 1000
        end
    end

    @trixi_testset "elixir_shallowwater_well_balanced_wet_dry.jl with FluxHydrostaticReconstruction" begin
        @test_trixi_include(joinpath(EXAMPLES_DIR,
                                     "elixir_shallowwater_well_balanced_wet_dry.jl"),
                            l2=[
                                0.009657871671690306,
                                6.23878532543316e-14,
                                0.03857583749209947,
                            ],
                            linf=[
                                0.4999999999998892,
                                4.4857500383821557e-13,
                                1.9999999999999811,
                            ],
                            tspan=(0.0, 0.25),
                            # Soften the tolerance as test results vary between different CPUs
<<<<<<< HEAD
                            atol=1e-12)
=======
                            atol=2000 * eps())
>>>>>>> 2c9afa28
        # Ensure that we do not have excessive memory allocations
        # (e.g., from type instabilities)
        let
            t = sol.t[end]
            u_ode = sol.u[end]
            du_ode = similar(u_ode)
            @test (@allocated Trixi.rhs!(du_ode, u_ode, semi, t)) < 1000
        end
    end

    @trixi_testset "elixir_shallowwater_source_terms.jl" begin
        @test_trixi_include(joinpath(EXAMPLES_DIR,
                                     "elixir_shallowwater_source_terms.jl"),
                            l2=[
                                0.0022363707373868713,
                                0.01576799981934617,
                                4.436491725585346e-5,
                            ],
                            linf=[
                                0.00893601803417754,
                                0.05939797350246456,
                                9.098379777405796e-5,
                            ],
                            tspan=(0.0, 0.025))
        # Ensure that we do not have excessive memory allocations
        # (e.g., from type instabilities)
        let
            t = sol.t[end]
            u_ode = sol.u[end]
            du_ode = similar(u_ode)
            @test (@allocated Trixi.rhs!(du_ode, u_ode, semi, t)) < 1000
        end
    end

    @trixi_testset "elixir_shallowwater_source_terms.jl with flux_hll" begin
        @test_trixi_include(joinpath(EXAMPLES_DIR,
                                     "elixir_shallowwater_source_terms.jl"),
                            l2=[
                                0.0022758146627220154,
                                0.015864082886204556,
                                4.436491725585346e-5,
                            ],
                            linf=[
                                0.008457195427364006,
                                0.057201667446161064,
                                9.098379777405796e-5,
                            ],
                            tspan=(0.0, 0.025),
                            surface_flux=(FluxHLL(min_max_speed_naive),
                                          flux_nonconservative_fjordholm_etal))
        # Ensure that we do not have excessive memory allocations
        # (e.g., from type instabilities)
        let
            t = sol.t[end]
            u_ode = sol.u[end]
            du_ode = similar(u_ode)
            @test (@allocated Trixi.rhs!(du_ode, u_ode, semi, t)) < 1000
        end
    end

    @trixi_testset "elixir_shallowwater_source_terms.jl with flux_nonconservative_ersing_etal" begin
        @test_trixi_include(joinpath(EXAMPLES_DIR,
                                     "elixir_shallowwater_source_terms.jl"),
                            l2=[
                                0.005774284062933275,
                                0.017408601639513584,
                                4.43649172561843e-5,
                            ],
                            linf=[
                                0.01639116193303547,
                                0.05102877460799604,
                                9.098379777450205e-5,
                            ],
                            surface_flux=(flux_wintermeyer_etal,
                                          flux_nonconservative_ersing_etal),
                            volume_flux=(flux_wintermeyer_etal,
                                         flux_nonconservative_ersing_etal),
                            tspan=(0.0, 0.025))
        # Ensure that we do not have excessive memory allocations
        # (e.g., from type instabilities)
        let
            t = sol.t[end]
            u_ode = sol.u[end]
            du_ode = similar(u_ode)
            @test (@allocated Trixi.rhs!(du_ode, u_ode, semi, t)) < 1000
        end
    end

    @trixi_testset "elixir_shallowwater_source_terms_dirichlet.jl" begin
        @test_trixi_include(joinpath(EXAMPLES_DIR,
                                     "elixir_shallowwater_source_terms_dirichlet.jl"),
                            l2=[
                                0.0022851099219788917,
                                0.01560453773635554,
                                4.43649172558535e-5,
                            ],
                            linf=[
                                0.008934615705174398,
                                0.059403169140869405,
                                9.098379777405796e-5,
                            ],
                            tspan=(0.0, 0.025))
        # Ensure that we do not have excessive memory allocations
        # (e.g., from type instabilities)
        let
            t = sol.t[end]
            u_ode = sol.u[end]
            du_ode = similar(u_ode)
            @test (@allocated Trixi.rhs!(du_ode, u_ode, semi, t)) < 1000
        end
    end

    @trixi_testset "elixir_shallowwater_source_terms_dirichlet.jl with FluxHydrostaticReconstruction" begin
        @test_trixi_include(joinpath(EXAMPLES_DIR,
                                     "elixir_shallowwater_source_terms_dirichlet.jl"),
                            l2=[
                                0.0022956052733432287,
                                0.015540053559855601,
                                4.43649172558535e-5,
                            ],
                            linf=[
                                0.008460440313118323,
                                0.05720939349382359,
                                9.098379777405796e-5,
                            ],
                            surface_flux=(FluxHydrostaticReconstruction(FluxHLL(min_max_speed_naive),
                                                                        hydrostatic_reconstruction_audusse_etal),
                                          flux_nonconservative_audusse_etal),
                            tspan=(0.0, 0.025))
        # Ensure that we do not have excessive memory allocations
        # (e.g., from type instabilities)
        let
            t = sol.t[end]
            u_ode = sol.u[end]
            du_ode = similar(u_ode)
            @test (@allocated Trixi.rhs!(du_ode, u_ode, semi, t)) < 1000
        end
    end

    @trixi_testset "elixir_shallowwater_well_balanced_nonperiodic.jl with Dirichlet boundary" begin
        @test_trixi_include(joinpath(EXAMPLES_DIR,
                                     "elixir_shallowwater_well_balanced_nonperiodic.jl"),
                            l2=[
                                1.725964362045055e-8,
                                5.0427180314307505e-16,
                                1.7259643530442137e-8,
                            ],
                            linf=[
                                3.844551077492042e-8,
                                3.469453422316143e-15,
                                3.844551077492042e-8,
                            ],
                            tspan=(0.0, 0.25),
                            surface_flux=(FluxHLL(min_max_speed_naive),
                                          flux_nonconservative_fjordholm_etal),)
        # Ensure that we do not have excessive memory allocations
        # (e.g., from type instabilities)
        let
            t = sol.t[end]
            u_ode = sol.u[end]
            du_ode = similar(u_ode)
            @test (@allocated Trixi.rhs!(du_ode, u_ode, semi, t)) < 1000
        end
    end

    @trixi_testset "elixir_shallowwater_well_balanced_nonperiodic.jl with wall boundary" begin
        @test_trixi_include(joinpath(EXAMPLES_DIR,
                                     "elixir_shallowwater_well_balanced_nonperiodic.jl"),
                            l2=[
                                1.7259643614361866e-8,
                                3.5519018243195145e-16,
                                1.7259643530442137e-8,
                            ],
                            linf=[
                                3.844551010878661e-8,
                                9.846474508971374e-16,
                                3.844551077492042e-8,
                            ],
                            tspan=(0.0, 0.25),
                            surface_flux=(FluxHLL(min_max_speed_naive),
                                          flux_nonconservative_fjordholm_etal),
                            boundary_condition=boundary_condition_slip_wall)
        # Ensure that we do not have excessive memory allocations
        # (e.g., from type instabilities)
        let
            t = sol.t[end]
            u_ode = sol.u[end]
            du_ode = similar(u_ode)
            @test (@allocated Trixi.rhs!(du_ode, u_ode, semi, t)) < 1000
        end
    end

    @trixi_testset "elixir_shallowwater_shock_capturing.jl" begin
        @test_trixi_include(joinpath(EXAMPLES_DIR,
                                     "elixir_shallowwater_shock_capturing.jl"),
                            l2=[
                                0.07424140641160326,
                                0.2148642632748155,
                                0.0372579849000542,
                            ],
                            linf=[
                                1.1209754279344226,
                                1.3230788645853582,
                                0.8646939843534251,
                            ],
                            tspan=(0.0, 0.05))
        # Ensure that we do not have excessive memory allocations
        # (e.g., from type instabilities)
        let
            t = sol.t[end]
            u_ode = sol.u[end]
            du_ode = similar(u_ode)
            @test (@allocated Trixi.rhs!(du_ode, u_ode, semi, t)) < 1000
        end
    end

    @trixi_testset "elixir_shallowwater_beach.jl" begin
        @test_trixi_include(joinpath(EXAMPLES_DIR, "elixir_shallowwater_beach.jl"),
                            l2=[
                                0.17979210479598923,
                                1.2377495706611434,
                                6.289818963361573e-8,
                            ],
                            linf=[
                                0.845938394800688,
                                3.3740800777086575,
                                4.4541473087633676e-7,
                            ],
                            tspan=(0.0, 0.05),
                            atol=1e-7) # see https://github.com/trixi-framework/Trixi.jl/issues/1617
        # Ensure that we do not have excessive memory allocations
        # (e.g., from type instabilities)
        let
            t = sol.t[end]
            u_ode = sol.u[end]
            du_ode = similar(u_ode)
            @test (@allocated Trixi.rhs!(du_ode, u_ode, semi, t)) < 1000
        end
    end

    @trixi_testset "elixir_shallowwater_parabolic_bowl.jl" begin
        @test_trixi_include(joinpath(EXAMPLES_DIR,
                                     "elixir_shallowwater_parabolic_bowl.jl"),
                            l2=[
                                8.965981683033589e-5,
                                1.8565707397810857e-5,
                                4.1043039226164336e-17,
                            ],
                            linf=[
                                0.00041080213807871235,
                                0.00014823261488938177,
                                2.220446049250313e-16,
                            ],
                            tspan=(0.0, 0.05))
        # Ensure that we do not have excessive memory allocations
        # (e.g., from type instabilities)
        let
            t = sol.t[end]
            u_ode = sol.u[end]
            du_ode = similar(u_ode)
            @test (@allocated Trixi.rhs!(du_ode, u_ode, semi, t)) < 1000
        end
    end
end # SWE

@testset "Two-Layer Shallow Water" begin
    @trixi_testset "elixir_shallowwater_twolayer_convergence.jl" begin
        @test_trixi_include(joinpath(EXAMPLES_DIR,
                                     "elixir_shallowwater_twolayer_convergence.jl"),
                            l2=[0.005012009872109003, 0.002091035326731071,
                                0.005049271397924551,
                                0.0024633066562966574, 0.0004744186597732739],
                            linf=[0.0213772149343594, 0.005385752427290447,
                                0.02175023787351349,
                                0.008212004668840978, 0.0008992474511784199],
                            tspan=(0.0, 0.25))
        # Ensure that we do not have excessive memory allocations
        # (e.g., from type instabilities)
        let
            t = sol.t[end]
            u_ode = sol.u[end]
            du_ode = similar(u_ode)
            @test (@allocated Trixi.rhs!(du_ode, u_ode, semi, t)) < 1000
        end
    end

    @trixi_testset "elixir_shallowwater_twolayer_well_balanced.jl" begin
        @test_trixi_include(joinpath(EXAMPLES_DIR,
                                     "elixir_shallowwater_twolayer_well_balanced.jl"),
                            l2=[8.949288784402005e-16, 4.0636427176237915e-17,
                                0.001002881985401548,
                                2.133351105037203e-16, 0.0010028819854016578],
                            linf=[2.6229018956769323e-15, 1.878451903240623e-16,
                                0.005119880996670156,
                                8.003199803957679e-16, 0.005119880996670666],
                            tspan=(0.0, 0.25))
        # Ensure that we do not have excessive memory allocations
        # (e.g., from type instabilities)
        let
            t = sol.t[end]
            u_ode = sol.u[end]
            du_ode = similar(u_ode)
            @test (@allocated Trixi.rhs!(du_ode, u_ode, semi, t)) < 1000
        end
    end

    @trixi_testset "elixir_shallowwater_twolayer_dam_break.jl with flux_lax_friedrichs" begin
        @test_trixi_include(joinpath(EXAMPLES_DIR,
                                     "elixir_shallowwater_twolayer_dam_break.jl"),
                            l2=[0.1000774903431289, 0.5670692949571057,
                                0.08764242501014498,
                                0.45412307886094555, 0.013638618139749523],
                            linf=[0.586718937495144, 2.1215606128311584,
                                0.5185911311186155,
                                1.820382495072612, 0.5],
                            surface_flux=(flux_lax_friedrichs,
                                          flux_nonconservative_ersing_etal),
                            tspan=(0.0, 0.25))
        # Ensure that we do not have excessive memory allocations
        # (e.g., from type instabilities)
        let
            t = sol.t[end]
            u_ode = sol.u[end]
            du_ode = similar(u_ode)
            @test (@allocated Trixi.rhs!(du_ode, u_ode, semi, t)) < 1000
        end
    end
end # 2LSWE

@testset "Multilayer Shallow Water" begin
    @trixi_testset "elixir_shallowwater_multilayer_convergence.jl" begin
        @test_trixi_include(joinpath(EXAMPLES_DIR,
                                     "elixir_shallowwater_multilayer_convergence.jl"),
                            l2=[
                                0.0012190787287581911,
                                0.0007900811065315603,
                                0.00024265888138436312,
                                0.00044695521604641624,
                                0.0009421189161161149,
                                0.0001681269882698457,
                                0.000139126377287091,
                            ],
                            linf=[
                                0.0035625489595796367,
                                0.0025099269565310167,
                                0.000677952137713711,
                                0.0019817824651813254,
                                0.002749046992753801,
                                0.0006393958093637853,
                                0.00021874455861881081,
                            ],
                            tspan=(0.0, 0.25))
        # Ensure that we do not have excessive memory allocations
        # (e.g., from type instabilities)
        let
            t = sol.t[end]
            u_ode = sol.u[end]
            du_ode = similar(u_ode)
            @test (@allocated Trixi.rhs!(du_ode, u_ode, semi, t)) < 1000
        end
    end

    @trixi_testset "elixir_shallowwater_multilayer_convergence.jl with flux_lax_friedrichs" begin
        @test_trixi_include(joinpath(EXAMPLES_DIR,
                                     "elixir_shallowwater_multilayer_convergence.jl"),
                            l2=[
<<<<<<< HEAD
                                0.0019005749358461095,
                                0.0006416934559485677,
                                0.0013237478952603332,
                                0.00025148428672466024,
                                0.00019551927320258115,
                                0.0002939621441059124,
                                0.00013912637728693124,
                            ],
                            linf=[
                                0.0059479248159197695,
                                0.0028032873366074518,
                                0.003944640973376878,
                                0.0009866380498015914,
                                0.0009301097731234664,
                                0.0012826130439229644,
                                0.0002187445586192549,
=======
                                0.0007413378395106811,
                                0.0005405760373610748,
                                8.772497321219398e-5,
                                0.0006969915241438401,
                                0.0004924779641660143,
                                0.00011816455915431224,
                                0.000139126377287091,
                            ],
                            linf=[
                                0.002657085141947846,
                                0.0028102251075707296,
                                0.00022855706065982861,
                                0.003310637567035979,
                                0.002490976099376596,
                                0.0005211086991627756,
                                0.00021874455861881081,
>>>>>>> 2c9afa28
                            ],
                            surface_flux=(flux_lax_friedrichs,
                                          flux_nonconservative_ersing_etal),
                            tspan=(0.0, 0.25))
        # Ensure that we do not have excessive memory allocations
        # (e.g., from type instabilities)
        let
            t = sol.t[end]
            u_ode = sol.u[end]
            du_ode = similar(u_ode)
            @test (@allocated Trixi.rhs!(du_ode, u_ode, semi, t)) < 1000
        end
    end

    @trixi_testset "elixir_shallowwater_multilayer_convergence.jl with hydrostatic_reconstruction_ersing_etal" begin
        @test_trixi_include(joinpath(EXAMPLES_DIR,
                                     "elixir_shallowwater_multilayer_convergence.jl"),
                            l2=[
                                0.0019005747730996517,
                                0.0006416926161516576,
                                0.0013237483460263738,
                                0.0002514843620148158,
                                0.00019551931612091513,
                                0.00029396289378303574,
                                0.0001391263772870812,
                            ],
                            linf=[
                                0.0059479250195759725,
                                0.0028032845871422407,
                                0.0039446424223523735,
                                0.0009866378484075788,
                                0.000930107485495435,
                                0.0012826105967129742,
                                0.00021874455861947695,
                            ],
                            surface_flux=(FluxHydrostaticReconstruction(FluxPlusDissipation(flux_ersing_etal,
                                                                                            DissipationLocalLaxFriedrichs()),
                                                                        hydrostatic_reconstruction_ersing_etal),
                                          FluxHydrostaticReconstruction(flux_nonconservative_ersing_etal,
                                                                        hydrostatic_reconstruction_ersing_etal)),
                            tspan=(0.0, 0.25))
        # Ensure that we do not have excessive memory allocations
        # (e.g., from type instabilities)
        let
            t = sol.t[end]
            u_ode = sol.u[end]
            du_ode = similar(u_ode)
            @test (@allocated Trixi.rhs!(du_ode, u_ode, semi, t)) < 1000
        end
    end

    @trixi_testset "elixir_shallowwater_multilayer_well_balanced.jl" begin
        @test_trixi_include(joinpath(EXAMPLES_DIR,
                                     "elixir_shallowwater_multilayer_well_balanced.jl"),
                            l2=[
                                1.2015338985485869e-17,
                                1.4450281975802518e-17,
                                0.001002881985401688,
                                5.6968770683622844e-18,
                                5.8630384557660415e-18,
                                1.938143907661441e-17,
                                0.0010028819854016856,
                            ],
                            linf=[
                                8.326672684688674e-17,
                                1.3877787807814457e-16,
                                0.005119880996670767,
                                3.2043414465411084e-17,
                                3.288278489632501e-17,
                                1.6336799907854548e-16,
                                0.005119880996670708,
                            ],
                            tspan=(0.0, 0.25))
        # Ensure that we do not have excessive memory allocations
        # (e.g., from type instabilities)
        let
            t = sol.t[end]
            u_ode = sol.u[end]
            du_ode = similar(u_ode)
            @test (@allocated Trixi.rhs!(du_ode, u_ode, semi, t)) < 1000
        end
    end

    @trixi_testset "elixir_shallowwater_multilayer_well_balanced_wet_dry.jl" begin
        @test_trixi_include(joinpath(EXAMPLES_DIR,
                                     "elixir_shallowwater_multilayer_well_balanced_wet_dry.jl"),
                            l2=[
                                0.025515633605684252,
                                0.020321228314358498,
                                2.078418885421747e-16,
                                1.5034457079135132e-17,
                                0.04746160729122716,
                            ],
                            linf=[
                                0.9999999999999989,
                                1.0,
                                1.8096275952411747e-15,
                                4.245490280714591e-16,
                                2.0,
                            ],
                            tspan=(0.0, 0.25))
        # Ensure that we do not have excessive memory allocations
        # (e.g., from type instabilities)
        let
            t = sol.t[end]
            u_ode = sol.u[end]
            du_ode = similar(u_ode)
            @test (@allocated Trixi.rhs!(du_ode, u_ode, semi, t)) < 1000
        end
    end

    @trixi_testset "elixir_shallowwater_multilayer_well_balanced_wet_dry.jl with perturbation" begin
        @test_trixi_include(joinpath(EXAMPLES_DIR,
                                     "elixir_shallowwater_multilayer_well_balanced_wet_dry.jl"),
                            l2=[
                                0.031114402256402142,
                                0.02924759823866292,
                                0.0021533928763101534,
                                0.01412031518684538,
                                0.04746160729122716,
                            ],
                            linf=[
                                1.2499999999999991,
                                0.998672198687742,
                                0.04297148454930247,
                                0.24675612377725484,
                                2.0,
                            ],
                            tspan=(0.0, 0.25),
                            perturbation=true)
        # Ensure that we do not have excessive memory allocations
        # (e.g., from type instabilities)
        let
            t = sol.t[end]
            u_ode = sol.u[end]
            du_ode = similar(u_ode)
            @test (@allocated Trixi.rhs!(du_ode, u_ode, semi, t)) < 1000
        end
    end

    @trixi_testset "elixir_shallowwater_multilayer_dam_break_ec.jl" begin
        @test_trixi_include(joinpath(EXAMPLES_DIR,
                                     "elixir_shallowwater_multilayer_dam_break_ec.jl"),
                            l2=[
                                0.03797459518473401,
                                0.038418485935199,
                                0.051223819840353284,
                                0.29104239802837284,
                                0.2897819870634873,
                                0.21991790700220484,
                                0.013638618139749504,
                            ],
                            linf=[
                                0.14811281751508787,
                                0.14294051443354894,
                                0.7862151912522912,
                                1.079364356014889,
                                1.0144419583593887,
                                0.992467173339586,
                                0.4999999999999993,
                            ],
                            tspan=(0.0, 0.25))
        # Ensure that we do not have excessive memory allocations
        # (e.g., from type instabilities)
        let
            t = sol.t[end]
            u_ode = sol.u[end]
            du_ode = similar(u_ode)
            @test (@allocated Trixi.rhs!(du_ode, u_ode, semi, t)) < 1000
        end
    end

    @trixi_testset "elixir_shallowwater_multilayer_dam_break_es.jl" begin
        @test_trixi_include(joinpath(EXAMPLES_DIR,
                                     "elixir_shallowwater_multilayer_dam_break_es.jl"),
                            l2=[
                                0.037157941241555185,
                                0.03944955271506525,
                                0.0473661084974011,
                                0.28686995762998163,
                                0.2869427613009073,
                                0.21860712413448047,
                                0.013638618139749504,
                            ],
                            linf=[
                                0.18060907942891546,
                                0.2221666684315402,
                                0.44639752069288585,
                                1.146783259827299,
                                1.140481663033156,
                                0.9997998219394365,
                                0.4999999999999993,
                            ],
                            tspan=(0.0, 0.25))
        # Ensure that we do not have excessive memory allocations
        # (e.g., from type instabilities)
        let
            t = sol.t[end]
            u_ode = sol.u[end]
            du_ode = similar(u_ode)
            @test (@allocated Trixi.rhs!(du_ode, u_ode, semi, t)) < 1000
        end
    end

    @trixi_testset "elixir_shallowwater_multilayer_dam_break_es_dry.jl" begin
        @test_trixi_include(joinpath(EXAMPLES_DIR,
                                     "elixir_shallowwater_multilayer_dam_break_es_dry.jl"),
                            l2=[
                                0.0539713484191238,
                                0.05378401084239003,
                                0.05343571027541134,
                                0.05294334126567629,
                                0.14409266517044308,
                                0.2258690603183475,
                                0.22395024283599815,
                                0.22041584295217526,
                                0.21549254848916716,
                                0.6274449804372626,
                                0.013638618139749523,
                            ],
                            linf=[
                                0.27418120077237185,
                                0.2738885780879326,
                                0.2733530772398547,
                                0.2726148157344642,
                                0.8243308057901404,
                                0.6976533131655047,
                                0.6927619903064818,
                                0.6836813560099443,
                                0.6708713913679563,
                                3.0233275007119254,
                                0.5,
                            ],
                            tspan=(0.0, 0.25))
        # Ensure that we do not have excessive memory allocations
        # (e.g., from type instabilities)
        let
            t = sol.t[end]
            u_ode = sol.u[end]
            du_ode = similar(u_ode)
            @test (@allocated Trixi.rhs!(du_ode, u_ode, semi, t)) < 1000
        end
    end

    @trixi_testset "elixir_shallowwater_multilayer_beach.jl" begin
        @test_trixi_include(joinpath(EXAMPLES_DIR,
                                     "elixir_shallowwater_multilayer_beach.jl"),
                            l2=[
                                0.5837610281036327,
                                3.7410178422784273,
                                6.289710784508112e-8,
                            ],
                            linf=[
                                0.9917260088977286,
                                7.0962810662023035,
                                4.452604027704865e-7,
                            ],
                            tspan=(0.0, 0.25),
                            atol=1e-5)
        # Ensure that we do not have excessive memory allocations
        # (e.g., from type instabilities)
        let
            t = sol.t[end]
            u_ode = sol.u[end]
            du_ode = similar(u_ode)
            @test (@allocated Trixi.rhs!(du_ode, u_ode, semi, t)) < 1000
        end
    end

    @trixi_testset "elixir_shallowwater_multilayer_parabolic_bowl.jl" begin
        @test_trixi_include(joinpath(EXAMPLES_DIR,
                                     "elixir_shallowwater_multilayer_parabolic_bowl.jl"),
                            l2=[
                                0.002063065256405533,
                                0.00048255459387538827,
                                4.0617503413126664e-17,
                            ],
                            linf=[
                                0.0036250458403655466,
                                0.0008665322585535845,
                                1.6653345369377348e-16,
                            ],
                            tspan=(0.0, 0.25),
                            atol=1e-9,
                            coverage_override=(maxiters = 15,))
        # Ensure that we do not have excessive memory allocations
        # (e.g., from type instabilities)
        let
            t = sol.t[end]
            u_ode = sol.u[end]
            du_ode = similar(u_ode)
            @test (@allocated Trixi.rhs!(du_ode, u_ode, semi, t)) < 1000
        end
    end
end # MLSWE
end # TreeMesh1D

# Clean up afterwards: delete TrixiShallowWater.jl output directory
@test_nowarn rm(outdir, recursive = true)

end # module<|MERGE_RESOLUTION|>--- conflicted
+++ resolved
@@ -145,11 +145,7 @@
                             ],
                             tspan=(0.0, 0.25),
                             # Soften the tolerance as test results vary between different CPUs
-<<<<<<< HEAD
-                            atol=1e-12)
-=======
                             atol=2000 * eps())
->>>>>>> 2c9afa28
         # Ensure that we do not have excessive memory allocations
         # (e.g., from type instabilities)
         let
@@ -516,24 +512,6 @@
         @test_trixi_include(joinpath(EXAMPLES_DIR,
                                      "elixir_shallowwater_multilayer_convergence.jl"),
                             l2=[
-<<<<<<< HEAD
-                                0.0019005749358461095,
-                                0.0006416934559485677,
-                                0.0013237478952603332,
-                                0.00025148428672466024,
-                                0.00019551927320258115,
-                                0.0002939621441059124,
-                                0.00013912637728693124,
-                            ],
-                            linf=[
-                                0.0059479248159197695,
-                                0.0028032873366074518,
-                                0.003944640973376878,
-                                0.0009866380498015914,
-                                0.0009301097731234664,
-                                0.0012826130439229644,
-                                0.0002187445586192549,
-=======
                                 0.0007413378395106811,
                                 0.0005405760373610748,
                                 8.772497321219398e-5,
@@ -550,7 +528,6 @@
                                 0.002490976099376596,
                                 0.0005211086991627756,
                                 0.00021874455861881081,
->>>>>>> 2c9afa28
                             ],
                             surface_flux=(flux_lax_friedrichs,
                                           flux_nonconservative_ersing_etal),
