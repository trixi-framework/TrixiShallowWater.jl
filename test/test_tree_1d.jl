--- conflicted
+++ resolved
@@ -362,29 +362,6 @@
         end
     end
 
-<<<<<<< HEAD
-@trixi_testset "elixir_shallowwater_beach.jl" begin
-    @test_trixi_include(joinpath(EXAMPLES_DIR, "elixir_shallowwater_beach.jl"),
-                        l2=[
-                            0.17979210479598923,
-                            1.2377495706611434,
-                            6.289818963361573e-8,
-                        ],
-                        linf=[
-                            0.845938394800688,
-                            3.3740800777086575,
-                            4.4541473087633676e-7,
-                        ],
-                        tspan=(0.0, 0.05),
-                        atol=1e-7) # see https://github.com/trixi-framework/Trixi.jl/issues/1617
-    # Ensure that we do not have excessive memory allocations
-    # (e.g., from type instabilities)
-    let
-        t = sol.t[end]
-        u_ode = sol.u[end]
-        du_ode = similar(u_ode)
-        @test (@allocated Trixi.rhs!(du_ode, u_ode, semi, t)) < 1000
-=======
     @trixi_testset "elixir_shallowwater_beach.jl" begin
         @test_trixi_include(joinpath(EXAMPLES_DIR, "elixir_shallowwater_beach.jl"),
                             l2=[
@@ -398,16 +375,15 @@
                                 4.4541473087633676e-7,
                             ],
                             tspan=(0.0, 0.05),
-                            atol=3e-10) # see https://github.com/trixi-framework/Trixi.jl/issues/1617
-        # Ensure that we do not have excessive memory allocations
-        # (e.g., from type instabilities)
-        let
-            t = sol.t[end]
-            u_ode = sol.u[end]
-            du_ode = similar(u_ode)
-            @test (@allocated Trixi.rhs!(du_ode, u_ode, semi, t)) < 1000
-        end
->>>>>>> 4644c7e7
+                            atol=1e-7) # see https://github.com/trixi-framework/Trixi.jl/issues/1617
+        # Ensure that we do not have excessive memory allocations
+        # (e.g., from type instabilities)
+        let
+            t = sol.t[end]
+            u_ode = sol.u[end]
+            du_ode = similar(u_ode)
+            @test (@allocated Trixi.rhs!(du_ode, u_ode, semi, t)) < 1000
+        end
     end
 
     @trixi_testset "elixir_shallowwater_parabolic_bowl.jl" begin
