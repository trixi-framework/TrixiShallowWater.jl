--- conflicted
+++ resolved
@@ -376,13 +376,8 @@
                                                                  rhos = [0.1, 0.3, 0.2])
     @test_throws ArgumentError ShallowWaterMultiLayerEquations2D(gravity = 9.81,
                                                                  rhos = [0.1, 0.3, 0.2])
-<<<<<<< HEAD
     # Ensure that both tuple and array input are equivalent
-    @test ShallowWaterMultiLayerEquations1D(gravity_constant = 9.81,
-=======
-    # Ensure that both tuple and array input are equivalent    
     @test ShallowWaterMultiLayerEquations1D(gravity = 9.81,
->>>>>>> 6aa218d8
                                             rhos = [0.1, 0.2, 0.3]) ==
           ShallowWaterMultiLayerEquations1D(gravity = 9.81,
                                             rhos = (0.1, 0.2, 0.3))
